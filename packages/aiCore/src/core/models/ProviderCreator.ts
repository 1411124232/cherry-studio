--- conflicted
+++ resolved
@@ -2,13 +2,8 @@
  * Provider 创建器
  * 负责动态导入 AI SDK providers 并创建基础模型实例
  */
-<<<<<<< HEAD
 import { ImageModelV2, type LanguageModelV2, LanguageModelV2Middleware } from '@ai-sdk/provider'
 import { wrapLanguageModel } from 'ai'
-=======
-import type { ImageModelV1 } from '@ai-sdk/provider'
-import { type LanguageModelV1 } from 'ai'
->>>>>>> c92475b6
 
 import { type ProviderId, type ProviderSettingsMap } from '../../types'
 import { isOpenAIChatCompletionOnlyModel } from '../../utils/model'
@@ -30,28 +25,6 @@
  * 创建基础 AI SDK 模型实例
  * 对于已知的 Provider 使用严格类型检查，未知的 Provider 默认使用 openai-compatible
  */
-<<<<<<< HEAD
-export async function createBaseModel<T extends ProviderId>(
-  providerId: T,
-  modelId: string,
-  options: ProviderSettingsMap[T],
-  middlewares?: LanguageModelV2Middleware[]
-): Promise<LanguageModelV2>
-
-export async function createBaseModel(
-  providerId: string,
-  modelId: string,
-  options: ProviderSettingsMap['openai-compatible'],
-  middlewares?: LanguageModelV2Middleware[]
-): Promise<LanguageModelV2>
-
-export async function createBaseModel(
-  providerId: string,
-  modelId: string = 'default',
-  options: any,
-  middlewares?: LanguageModelV2Middleware[]
-): Promise<LanguageModelV2> {
-=======
 export async function createBaseModel<T extends ProviderId>({
   providerId,
   modelId,
@@ -62,7 +35,7 @@
   modelId: string
   providerSettings: ProviderSettingsMap[T]
   // middlewares?: LanguageModelV1Middleware[]
-}): Promise<LanguageModelV1>
+}): Promise<LanguageModelV2>
 
 export async function createBaseModel({
   providerId,
@@ -74,7 +47,7 @@
   modelId: string
   providerSettings: ProviderSettingsMap['openai-compatible']
   // middlewares?: LanguageModelV1Middleware[]
-}): Promise<LanguageModelV1>
+}): Promise<LanguageModelV2>
 
 export async function createBaseModel({
   providerId,
@@ -88,8 +61,7 @@
   providerSettings: ProviderSettingsMap[ProviderId]
   // middlewares?: LanguageModelV1Middleware[]
   extraModelConfig?: any
-}): Promise<LanguageModelV1> {
->>>>>>> c92475b6
+}): Promise<LanguageModelV2> {
   try {
     // 对于不在注册表中的 provider，默认使用 openai-compatible
     const effectiveProviderId = aiProviderRegistry.isSupported(providerId) ? providerId : 'openai-compatible'
@@ -120,19 +92,8 @@
     }
     // 返回模型实例
     if (typeof provider === 'function') {
-<<<<<<< HEAD
-      let model: LanguageModelV2 = provider(modelId)
-
-      // 应用 AI SDK 中间件
-      if (middlewares && middlewares.length > 0) {
-        model = wrapLanguageModel({
-          model: model,
-          middleware: middlewares
-        })
-      }
-=======
       // extraModelConfig:例如google的useSearchGrounding
-      const model: LanguageModelV1 = provider(modelId, extraModelConfig)
+      const model: LanguageModelV2 = provider(modelId, extraModelConfig)
 
       // // 应用 AI SDK 中间件
       // if (middlewares && middlewares.length > 0) {
@@ -141,7 +102,6 @@
       //     middleware: middlewares
       //   })
       // }
->>>>>>> c92475b6
 
       return model
     } else {
