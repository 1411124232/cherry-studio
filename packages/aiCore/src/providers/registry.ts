import type { LanguageModelV1Middleware } from 'ai'

/**
 * AI Provider 注册表
 * 静态类型 + 动态导入模式：所有类型静态导入，所有实现动态导入
 */

// 静态导入所有 AI SDK 类型
import { type AmazonBedrockProviderSettings } from '@ai-sdk/amazon-bedrock'
import { type AnthropicProviderSettings } from '@ai-sdk/anthropic'
import { type AzureOpenAIProviderSettings } from '@ai-sdk/azure'
import { type CerebrasProviderSettings } from '@ai-sdk/cerebras'
import { type CohereProviderSettings } from '@ai-sdk/cohere'
import { type DeepInfraProviderSettings } from '@ai-sdk/deepinfra'
import { type DeepSeekProviderSettings } from '@ai-sdk/deepseek'
import { type FalProviderSettings } from '@ai-sdk/fal'
import { type FireworksProviderSettings } from '@ai-sdk/fireworks'
import { type GoogleGenerativeAIProviderSettings } from '@ai-sdk/google'
import { type GoogleVertexProviderSettings } from '@ai-sdk/google-vertex'
import { type GroqProviderSettings } from '@ai-sdk/groq'
import { type MistralProviderSettings } from '@ai-sdk/mistral'
import { type OpenAIProviderSettings } from '@ai-sdk/openai'
import { type OpenAICompatibleProviderSettings } from '@ai-sdk/openai-compatible'
import { type PerplexityProviderSettings } from '@ai-sdk/perplexity'
import { type ReplicateProviderSettings } from '@ai-sdk/replicate'
import { type TogetherAIProviderSettings } from '@ai-sdk/togetherai'
import { type VercelProviderSettings } from '@ai-sdk/vercel'
import { type XaiProviderSettings } from '@ai-sdk/xai'
import { type OpenRouterProviderSettings } from '@openrouter/ai-sdk-provider'
import { type AnthropicVertexProviderSettings } from 'anthropic-vertex-ai'
import { type OllamaProviderSettings } from 'ollama-ai-provider'
import { type QwenProviderSettings } from 'qwen-ai-provider'
import { type ZhipuProviderSettings } from 'zhipu-ai-provider'

// 类型安全的 Provider Settings 映射
export type ProviderSettingsMap = {
  openai: OpenAIProviderSettings
  'openai-compatible': OpenAICompatibleProviderSettings
  anthropic: AnthropicProviderSettings
  google: GoogleGenerativeAIProviderSettings
  'google-vertex': GoogleVertexProviderSettings
  mistral: MistralProviderSettings
  xai: XaiProviderSettings
  azure: AzureOpenAIProviderSettings
  bedrock: AmazonBedrockProviderSettings
  cohere: CohereProviderSettings
  groq: GroqProviderSettings
  together: TogetherAIProviderSettings
  fireworks: FireworksProviderSettings
  deepseek: DeepSeekProviderSettings
  cerebras: CerebrasProviderSettings
  deepinfra: DeepInfraProviderSettings
  replicate: ReplicateProviderSettings
  perplexity: PerplexityProviderSettings
  fal: FalProviderSettings
  vercel: VercelProviderSettings
  ollama: OllamaProviderSettings
  qwen: QwenProviderSettings
  zhipu: ZhipuProviderSettings
  'anthropic-vertex': AnthropicVertexProviderSettings
  openrouter: OpenRouterProviderSettings
}

export type ProviderId = keyof ProviderSettingsMap

// 统一的 Provider 配置接口（所有都使用动态导入）
export interface ProviderConfig {
  id: string
  name: string
  // 动态导入函数
  import: () => Promise<any>
  // 创建函数名称
  creatorFunctionName: string
  // 是否支持图片生成
  supportsImageGeneration?: boolean
  // AI SDK 原生中间件
  aiSdkMiddlewares?: LanguageModelV1Middleware[]
}

/**
 * AI SDK Provider 注册表
 * 管理所有支持的 AI Providers 及其动态导入
 */
export class AiProviderRegistry {
  private static instance: AiProviderRegistry
  private registry = new Map<string, ProviderConfig>()

  private constructor() {
    this.initializeProviders()
  }

  public static getInstance(): AiProviderRegistry {
    if (!AiProviderRegistry.instance) {
      AiProviderRegistry.instance = new AiProviderRegistry()
    }
    return AiProviderRegistry.instance
  }

  /**
   * 初始化所有支持的 Providers
   * 基于 AI SDK 官方文档: https://ai-sdk.dev/providers/ai-sdk-providers
   */
  private initializeProviders(): void {
    const providers: ProviderConfig[] = [
      // 官方 AI SDK Providers (19个)
      {
        id: 'openai',
        name: 'OpenAI',
        import: () => import('@ai-sdk/openai'),
        creatorFunctionName: 'createOpenAI',
        supportsImageGeneration: true
      },
      {
        id: 'openai-compatible',
        name: 'OpenAI Compatible',
        import: () => import('@ai-sdk/openai-compatible'),
        creatorFunctionName: 'createOpenAICompatible'
      },
      {
        id: 'anthropic',
        name: 'Anthropic',
        import: () => import('@ai-sdk/anthropic'),
        creatorFunctionName: 'createAnthropic',
        supportsImageGeneration: false
      },
      {
        id: 'google',
        name: 'Google Generative AI',
        import: () => import('@ai-sdk/google'),
        creatorFunctionName: 'createGoogleGenerativeAI',
        supportsImageGeneration: true
      },
      {
        id: 'google-vertex',
        name: 'Google Vertex AI',
        import: () => import('@ai-sdk/google-vertex'),
        creatorFunctionName: 'createVertex',
        supportsImageGeneration: true
      },
      {
        id: 'mistral',
        name: 'Mistral AI',
        import: () => import('@ai-sdk/mistral'),
        creatorFunctionName: 'createMistral',
        supportsImageGeneration: false
      },
      {
        id: 'xai',
        name: 'xAI (Grok)',
        import: () => import('@ai-sdk/xai'),
        creatorFunctionName: 'createXai',
        supportsImageGeneration: true
      },
      {
        id: 'azure',
        name: 'Azure OpenAI',
        import: () => import('@ai-sdk/azure'),
        creatorFunctionName: 'createAzure',
        supportsImageGeneration: true
      },
      {
        id: 'bedrock',
        name: 'Amazon Bedrock',
        import: () => import('@ai-sdk/amazon-bedrock'),
        creatorFunctionName: 'createAmazonBedrock',
        supportsImageGeneration: false
      },
      {
        id: 'cohere',
        name: 'Cohere',
        import: () => import('@ai-sdk/cohere'),
        creatorFunctionName: 'createCohere',
        supportsImageGeneration: false
      },
      {
        id: 'groq',
        name: 'Groq',
        import: () => import('@ai-sdk/groq'),
        creatorFunctionName: 'createGroq',
        supportsImageGeneration: false
      },
      {
        id: 'together',
        name: 'Together.ai',
        import: () => import('@ai-sdk/togetherai'),
        creatorFunctionName: 'createTogetherAI',
        supportsImageGeneration: true
      },
      {
        id: 'fireworks',
        name: 'Fireworks',
        import: () => import('@ai-sdk/fireworks'),
        creatorFunctionName: 'createFireworks',
        supportsImageGeneration: true
      },
      {
        id: 'deepseek',
        name: 'DeepSeek',
        import: () => import('@ai-sdk/deepseek'),
        creatorFunctionName: 'createDeepSeek',
        supportsImageGeneration: false
      },
      {
        id: 'cerebras',
        name: 'Cerebras',
        import: () => import('@ai-sdk/cerebras'),
        creatorFunctionName: 'createCerebras',
        supportsImageGeneration: false
      },
      {
        id: 'deepinfra',
        name: 'DeepInfra',
        import: () => import('@ai-sdk/deepinfra'),
        creatorFunctionName: 'createDeepInfra',
        supportsImageGeneration: false
      },
      {
        id: 'replicate',
        name: 'Replicate',
        import: () => import('@ai-sdk/replicate'),
        creatorFunctionName: 'createReplicate',
        supportsImageGeneration: true
      },
      {
        id: 'perplexity',
        name: 'Perplexity',
        import: () => import('@ai-sdk/perplexity'),
        creatorFunctionName: 'createPerplexity',
        supportsImageGeneration: false
      },
      {
        id: 'fal',
        name: 'Fal AI',
        import: () => import('@ai-sdk/fal'),
        creatorFunctionName: 'createFal',
        supportsImageGeneration: false
      },
      {
        id: 'vercel',
        name: 'Vercel',
        import: () => import('@ai-sdk/vercel'),
<<<<<<< HEAD
        creatorFunctionName: 'createVercel',
        supportsImageGeneration: false
      }
    ]
=======
        creatorFunctionName: 'createVercel'
      },
>>>>>>> f9c7ae51

      // 社区 Providers (5个)
      {
        id: 'ollama',
        name: 'Ollama',
        import: () => import('ollama-ai-provider'),
        creatorFunctionName: 'createOllama',
        supportsImageGeneration: false
      },
      {
        id: 'qwen',
        name: 'Qwen',
        import: () => import('qwen-ai-provider'),
        creatorFunctionName: 'createQwen',
        supportsImageGeneration: false
      },
      {
        id: 'zhipu',
        name: 'Zhipu AI',
        import: () => import('zhipu-ai-provider'),
        creatorFunctionName: 'createZhipu',
        supportsImageGeneration: false
      },
      {
        id: 'anthropic-vertex',
        name: 'Anthropic Vertex AI',
        import: () => import('anthropic-vertex-ai'),
        creatorFunctionName: 'createAnthropicVertex',
        supportsImageGeneration: false
      },
      {
        id: 'openrouter',
        name: 'OpenRouter',
        import: () => import('@openrouter/ai-sdk-provider'),
        creatorFunctionName: 'createOpenRouter',
        supportsImageGeneration: false
      }
    ]

    // 注册所有 providers (总计24个)
    providers.forEach((config) => {
      this.registry.set(config.id, config)
    })
  }

  /**
   * 获取所有已注册的 Providers
   */
  public getAllProviders(): ProviderConfig[] {
    return Array.from(this.registry.values())
  }

  /**
   * 根据 ID 获取 Provider 配置
   */
  public getProvider(id: string): ProviderConfig | undefined {
    return this.registry.get(id)
  }

  /**
   * 检查 Provider 是否支持（是否已注册）
   */
  public isSupported(id: string): boolean {
    return this.registry.has(id)
  }

  /**
   * 注册新的 Provider（用于扩展）
   */
  public registerProvider(config: ProviderConfig): void {
    this.registry.set(config.id, config)
  }

  /**
   * 清理资源
   */
  public cleanup(): void {
    this.registry.clear()
  }

  /**
   * 获取兼容现有实现的注册表格式
   */
  public getCompatibleRegistry(): Record<string, { import: () => Promise<any>; creatorFunctionName: string }> {
    const compatibleRegistry: Record<string, { import: () => Promise<any>; creatorFunctionName: string }> = {}

    this.getAllProviders().forEach((provider) => {
      compatibleRegistry[provider.id] = {
        import: provider.import,
        creatorFunctionName: provider.creatorFunctionName
      }
    })

    return compatibleRegistry
  }
}

// 导出单例实例
export const aiProviderRegistry = AiProviderRegistry.getInstance()

// 便捷函数
export const getProvider = (id: string) => aiProviderRegistry.getProvider(id)
export const getAllProviders = () => aiProviderRegistry.getAllProviders()
export const isProviderSupported = (id: string) => aiProviderRegistry.isSupported(id)
export const registerProvider = (config: ProviderConfig) => aiProviderRegistry.registerProvider(config)

// 兼容现有实现的导出
export const PROVIDER_REGISTRY = aiProviderRegistry.getCompatibleRegistry()

// 重新导出所有类型供外部使用
export type {
  AmazonBedrockProviderSettings,
  AnthropicProviderSettings,
  AnthropicVertexProviderSettings,
  AzureOpenAIProviderSettings,
  CerebrasProviderSettings,
  CohereProviderSettings,
  DeepInfraProviderSettings,
  DeepSeekProviderSettings,
  FalProviderSettings,
  FireworksProviderSettings,
  GoogleGenerativeAIProviderSettings,
  GoogleVertexProviderSettings,
  GroqProviderSettings,
  MistralProviderSettings,
  OllamaProviderSettings,
  OpenAICompatibleProviderSettings,
  OpenAIProviderSettings,
  OpenRouterProviderSettings,
  PerplexityProviderSettings,
  QwenProviderSettings,
  ReplicateProviderSettings,
  TogetherAIProviderSettings,
  VercelProviderSettings,
  XaiProviderSettings,
  ZhipuProviderSettings
}<|MERGE_RESOLUTION|>--- conflicted
+++ resolved
@@ -239,15 +239,8 @@
         id: 'vercel',
         name: 'Vercel',
         import: () => import('@ai-sdk/vercel'),
-<<<<<<< HEAD
-        creatorFunctionName: 'createVercel',
-        supportsImageGeneration: false
-      }
-    ]
-=======
         creatorFunctionName: 'createVercel'
       },
->>>>>>> f9c7ae51
 
       // 社区 Providers (5个)
       {
