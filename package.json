--- conflicted
+++ resolved
@@ -79,14 +79,8 @@
     "officeparser": "^4.2.0",
     "os-proxy-config": "^1.1.2",
     "selection-hook": "^1.0.8",
-<<<<<<< HEAD
-    "swagger-jsdoc": "^6.2.8",
-    "swagger-ui-express": "^5.0.1",
     "turndown": "7.2.0",
     "vditor": "^3.11.1"
-=======
-    "turndown": "7.2.0"
->>>>>>> a3b8c722
   },
   "devDependencies": {
     "@agentic/exa": "^7.3.3",
