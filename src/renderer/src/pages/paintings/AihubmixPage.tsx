import { PlusOutlined, RedoOutlined } from '@ant-design/icons'
import IcImageUp from '@renderer/assets/images/paintings/ic_ImageUp.svg'
import { Navbar, NavbarCenter, NavbarRight } from '@renderer/components/app/Navbar'
import { HStack } from '@renderer/components/Layout'
import Scrollbar from '@renderer/components/Scrollbar'
import TranslateButton from '@renderer/components/TranslateButton'
import { isMac } from '@renderer/config/constant'
import { getProviderLogo } from '@renderer/config/providers'
import { useTheme } from '@renderer/context/ThemeProvider'
import { usePaintings } from '@renderer/hooks/usePaintings'
import { useAllProviders } from '@renderer/hooks/useProvider'
import { useRuntime } from '@renderer/hooks/useRuntime'
import { useSettings } from '@renderer/hooks/useSettings'
import AiProvider from '@renderer/providers/AiProvider'
import FileManager from '@renderer/services/FileManager'
import { translateText } from '@renderer/services/TranslateService'
import { useAppDispatch } from '@renderer/store'
import { setGenerating } from '@renderer/store/runtime'
import type { FileMetadata } from '@renderer/types'
import type { PaintingAction, PaintingsState } from '@renderer/types'
import { getErrorMessage, uuid } from '@renderer/utils'
import { Avatar, Button, Input, InputNumber, Radio, Segmented, Select, Slider, Switch, Tooltip, Upload } from 'antd'
import TextArea from 'antd/es/input/TextArea'
import { Info } from 'lucide-react'
import type { FC } from 'react'
import { useCallback, useEffect, useMemo, useRef, useState } from 'react'
import { useTranslation } from 'react-i18next'
import { useLocation, useNavigate } from 'react-router-dom'
import styled from 'styled-components'

import SendMessageButton from '../home/Inputbar/SendMessageButton'
import { SettingHelpLink, SettingTitle } from '../settings'
import Artboard from './components/Artboard'
import PaintingsList from './components/PaintingsList'
import { type ConfigItem, createModeConfigs, DEFAULT_PAINTING } from './config/aihubmixConfig'

// 使用函数创建配置项
const modeConfigs = createModeConfigs()

const AihubmixPage: FC<{ Options: string[] }> = ({ Options }) => {
  const [mode, setMode] = useState<keyof PaintingsState>('generate')
  const { addPainting, removePainting, updatePainting, persistentData } = usePaintings()
  const filteredPaintings = useMemo(() => persistentData[mode] || [], [persistentData, mode])
  const [painting, setPainting] = useState<PaintingAction>(filteredPaintings[0] || DEFAULT_PAINTING)
  const [currentImageIndex, setCurrentImageIndex] = useState(0)
  const [isLoading, setIsLoading] = useState(false)
  const [abortController, setAbortController] = useState<AbortController | null>(null)
  const [spaceClickCount, setSpaceClickCount] = useState(0)
  const [isTranslating, setIsTranslating] = useState(false)
  const [fileMap, setFileMap] = useState<{ [key: string]: FileMetadata }>({})

  const { t } = useTranslation()
  const { theme } = useTheme()
  const providers = useAllProviders()
  const providerOptions = Options.map((option) => {
    const provider = providers.find((p) => p.id === option)
    return {
      label: t(`provider.${provider?.id}`),
      value: provider?.id
    }
  })
  const dispatch = useAppDispatch()
  const { generating } = useRuntime()
  const navigate = useNavigate()
  const location = useLocation()
  const { autoTranslateWithSpace } = useSettings()
  const spaceClickTimer = useRef<NodeJS.Timeout>(null)
  const aihubmixProvider = providers.find((p) => p.id === 'aihubmix')!

  const modeOptions = [
    { label: t('paintings.mode.generate'), value: 'generate' },
    { label: t('paintings.mode.remix'), value: 'remix' },
    { label: t('paintings.mode.upscale'), value: 'upscale' }
  ]

  const getNewPainting = useCallback(() => {
    return {
      ...DEFAULT_PAINTING,
      model: mode === 'generate' ? 'gpt-image-1' : 'V_3',
      id: uuid()
    }
  }, [mode])

  const textareaRef = useRef<any>(null)

  const updatePaintingState = (updates: Partial<PaintingAction>) => {
    const updatedPainting = { ...painting, ...updates }
    setPainting(updatedPainting)
    updatePainting(mode, updatedPainting)
  }

  const handleError = (error: unknown) => {
    if (error instanceof Error && error.name !== 'AbortError') {
      window.modal.error({
        content: getErrorMessage(error),
        centered: true
      })
    }
  }

  const downloadImages = async (urls: string[]) => {
    const downloadedFiles = await Promise.all(
      urls.map(async (url) => {
        try {
          if (!url?.trim()) {
            console.error('图像URL为空，可能是提示词违禁')
            window.message.warning({
              content: t('message.empty_url'),
              key: 'empty-url-warning'
            })
            return null
          }
          return await window.api.file.download(url)
        } catch (error) {
          console.error('下载图像失败:', error)
          if (
            error instanceof Error &&
            (error.message.includes('Failed to parse URL') || error.message.includes('Invalid URL'))
          ) {
            window.message.warning({
              content: t('message.empty_url'),
              key: 'empty-url-warning'
            })
          }
          return null
        }
      })
    )

    return downloadedFiles.filter((file): file is FileType => file !== null)
  }

  const onGenerate = async () => {
    if (painting.files.length > 0) {
      const confirmed = await window.modal.confirm({
        content: t('paintings.regenerate.confirm'),
        centered: true
      })

      if (!confirmed) return
      await FileManager.deleteFiles(painting.files)
    }

    const prompt = textareaRef.current?.resizableTextArea?.textArea?.value || ''
    updatePaintingState({ prompt })

    if (!aihubmixProvider.enabled) {
      window.modal.error({
        content: t('error.provider_disabled'),
        centered: true
      })
      return
    }

    if (!aihubmixProvider.apiKey) {
      window.modal.error({
        content: t('error.no_api_key'),
        centered: true
      })
      return
    }

    if (!painting.model || !painting.prompt) {
      return
    }

    const controller = new AbortController()
    setAbortController(controller)
    setIsLoading(true)
    dispatch(setGenerating(true))

    let body: string | FormData = ''
    let headers: Record<string, string> = {
      'Api-Key': aihubmixProvider.apiKey
    }
    let url = aihubmixProvider.apiHost + `/ideogram/` + mode

    try {
      if (mode === 'generate') {
        if (painting.model.startsWith('imagen-')) {
          const AI = new AiProvider(aihubmixProvider)
          const base64s = await AI.generateImage({
            prompt,
            model: painting.model,
            config: {
              aspectRatio: painting.aspectRatio?.replace('ASPECT_', '').replace('_', ':'),
              numberOfImages: painting.model.startsWith('imagen-4.0-ultra-generate-exp') ? 1 : painting.numberOfImages,
              personGeneration: painting.personGeneration
            }
          })
          if (base64s?.length > 0) {
            const validFiles = await Promise.all(
              base64s.map(async (base64) => {
                return await window.api.file.saveBase64Image(base64)
              })
            )
            await FileManager.addFiles(validFiles)
            updatePaintingState({ files: validFiles, urls: validFiles.map((file) => file.name) })
          }
          return
        } else if (painting.model === 'V_3') {
          // V3 API uses different endpoint and parameters format
          const formData = new FormData()
          formData.append('prompt', prompt)

          // 确保渲染速度参数正确传递
          const renderSpeed = painting.renderingSpeed || 'DEFAULT'
          console.log('使用渲染速度:', renderSpeed)
          formData.append('rendering_speed', renderSpeed)

          formData.append('num_images', String(painting.numImages || 1))

          // Convert aspect ratio format from ASPECT_1_1 to 1x1 for V3 API
          if (painting.aspectRatio) {
            const aspectRatioValue = painting.aspectRatio.replace('ASPECT_', '').replace('_', 'x').toLowerCase()
            console.log('转换后的宽高比:', aspectRatioValue)
            formData.append('aspect_ratio', aspectRatioValue)
          }

          if (painting.styleType && painting.styleType !== 'AUTO') {
            // 确保样式类型与API文档一致，保持大写形式
            // V3 API支持的样式类型: AUTO, GENERAL, REALISTIC, DESIGN
            const styleType = painting.styleType
            console.log('使用样式类型:', styleType)
            formData.append('style_type', styleType)
          } else {
            // 确保明确设置默认样式类型
            console.log('使用默认样式类型: AUTO')
            formData.append('style_type', 'AUTO')
          }

          if (painting.seed) {
            console.log('使用随机种子:', painting.seed)
            formData.append('seed', painting.seed)
          }

          if (painting.negativePrompt) {
            console.log('使用负面提示词:', painting.negativePrompt)
            formData.append('negative_prompt', painting.negativePrompt)
          }

          if (painting.magicPromptOption !== undefined) {
            const magicPrompt = painting.magicPromptOption ? 'ON' : 'OFF'
            console.log('使用魔法提示词:', magicPrompt)
            formData.append('magic_prompt', magicPrompt)
          }

          // 打印所有FormData内容
          console.log('FormData内容:')
          for (const pair of formData.entries()) {
            console.log(pair[0] + ': ' + pair[1])
          }

          body = formData
          // For V3 endpoints - 使用模板字符串而不是字符串连接
          console.log('API 端点:', `${aihubmixProvider.apiHost}/ideogram/v1/ideogram-v3/generate`)

          // 调整请求头，可能需要指定multipart/form-data
          // 注意：FormData会自动设置Content-Type，不应手动设置
          const apiHeaders = { 'Api-Key': aihubmixProvider.apiKey }

          try {
            const response = await fetch(`${aihubmixProvider.apiHost}/ideogram/v1/ideogram-v3/generate`, {
              method: 'POST',
              headers: apiHeaders,
              body
            })

            if (!response.ok) {
              const errorData = await response.json()
              console.error('V3 API错误:', errorData)
              throw new Error(errorData.error?.message || '生成图像失败')
            }

            const data = await response.json()
            console.log('V3 API响应:', data)
            const urls = data.data.map((item) => item.url)

            if (urls.length > 0) {
<<<<<<< HEAD
              const downloadedFiles = await Promise.all(
                urls.map(async (url) => {
                  try {
                    // 检查URL是否为空
                    if (!url || url.trim() === '') {
                      console.error('图像URL为空，可能是提示词违禁')
                      window.message.warning({
                        content: t('message.empty_url'),
                        key: 'empty-url-warning'
                      })
                      return null
                    }
                    return await window.api.file.download(url)
                  } catch (error) {
                    console.error('下载图像失败:', error)
                    // 检查是否是URL解析错误
                    if (
                      error instanceof Error &&
                      (error.message.includes('Failed to parse URL') || error.message.includes('Invalid URL'))
                    ) {
                      window.message.warning({
                        content: t('message.empty_url'),
                        key: 'empty-url-warning'
                      })
                    }
                    return null
                  }
                })
              )

              const validFiles = downloadedFiles.filter((file): file is FileMetadata => file !== null)
=======
              const validFiles = await downloadImages(urls)
>>>>>>> cc2810b1
              await FileManager.addFiles(validFiles)
              updatePaintingState({ files: validFiles, urls })
            }
            return
          } catch (error: unknown) {
            handleError(error)
          } finally {
            setIsLoading(false)
            dispatch(setGenerating(false))
            setAbortController(null)
          }
        } else {
          let requestData: any = {}
          if (painting.model === 'gpt-image-1') {
            requestData = {
              prompt,
              model: painting.model,
              size: painting.size === 'auto' ? undefined : painting.size,
              n: painting.n,
              quality: painting.quality,
              moderation: painting.moderation
            }
            url = aihubmixProvider.apiHost + `/v1/images/generations`
            headers = {
              Authorization: `Bearer ${aihubmixProvider.apiKey}`
            }
          } else {
            // Existing V1/V2 API
            requestData = {
              image_request: {
                prompt,
                model: painting.model,
                aspect_ratio: painting.aspectRatio,
                num_images: painting.numImages,
                style_type: painting.styleType,
                seed: painting.seed ? +painting.seed : undefined,
                negative_prompt: painting.negativePrompt || undefined,
                magic_prompt_option: painting.magicPromptOption ? 'ON' : 'OFF'
              }
            }
          }
          body = JSON.stringify(requestData)
          headers['Content-Type'] = 'application/json'
        }
      } else if (mode === 'remix') {
        if (!painting.imageFile) {
          window.modal.error({
            content: t('paintings.image_file_required'),
            centered: true
          })
          return
        }
        if (!fileMap[painting.imageFile]) {
          window.modal.error({
            content: t('paintings.image_file_retry'),
            centered: true
          })
          return
        }

        if (painting.model === 'V_3') {
          // V3 Remix API
          const formData = new FormData()
          formData.append('prompt', prompt)
          formData.append('rendering_speed', painting.renderingSpeed || 'DEFAULT')
          formData.append('num_images', String(painting.numImages || 1))

          // Convert aspect ratio format for V3 API
          if (painting.aspectRatio) {
            const aspectRatioValue = painting.aspectRatio.replace('ASPECT_', '').replace('_', 'x').toLowerCase()
            formData.append('aspect_ratio', aspectRatioValue)
          }

          if (painting.styleType) {
            formData.append('style_type', painting.styleType)
          }

          if (painting.seed) {
            formData.append('seed', painting.seed)
          }

          if (painting.negativePrompt) {
            formData.append('negative_prompt', painting.negativePrompt)
          }

          if (painting.magicPromptOption !== undefined) {
            formData.append('magic_prompt', painting.magicPromptOption ? 'ON' : 'OFF')
          }

          if (painting.imageWeight) {
            formData.append('image_weight', String(painting.imageWeight))
          }

          // Add the image file
          formData.append('image', fileMap[painting.imageFile] as unknown as Blob)

          body = formData
          // For V3 Remix endpoint
          const response = await fetch(`${aihubmixProvider.apiHost}/ideogram/v1/ideogram-v3/remix`, {
            method: 'POST',
            headers: { 'Api-Key': aihubmixProvider.apiKey },
            body
          })

          if (!response.ok) {
            const errorData = await response.json()
            console.error('V3 Remix API错误:', errorData)
            throw new Error(errorData.error?.message || '图像混合失败')
          }

          const data = await response.json()
          console.log('V3 Remix API响应:', data)
          const urls = data.data.map((item) => item.url)

          // Handle the downloaded images
          if (urls.length > 0) {
<<<<<<< HEAD
            const downloadedFiles = await Promise.all(
              urls.map(async (url) => {
                try {
                  // 检查URL是否为空
                  if (!url || url.trim() === '') {
                    console.error('图像URL为空，可能是提示词违禁')
                    window.message.warning({
                      content: t('message.empty_url'),
                      key: 'empty-url-warning'
                    })
                    return null
                  }
                  return await window.api.file.download(url)
                } catch (error) {
                  console.error('下载图像失败:', error)
                  // 检查是否是URL解析错误
                  if (
                    error instanceof Error &&
                    (error.message.includes('Failed to parse URL') || error.message.includes('Invalid URL'))
                  ) {
                    window.message.warning({
                      content: t('message.empty_url'),
                      key: 'empty-url-warning'
                    })
                  }
                  return null
                }
              })
            )

            const validFiles = downloadedFiles.filter((file): file is FileMetadata => file !== null)
=======
            const validFiles = await downloadImages(urls)
>>>>>>> cc2810b1
            await FileManager.addFiles(validFiles)
            updatePaintingState({ files: validFiles, urls })
          }
          return
        } else {
          // Existing V1/V2 API for remix
          const form = new FormData()
          const imageRequest: Record<string, any> = {
            prompt,
            model: painting.model,
            aspect_ratio: painting.aspectRatio,
            image_weight: painting.imageWeight,
            style_type: painting.styleType,
            num_images: painting.numImages,
            seed: painting.seed ? +painting.seed : undefined,
            negative_prompt: painting.negativePrompt || undefined,
            magic_prompt_option: painting.magicPromptOption ? 'ON' : 'OFF'
          }
          form.append('image_request', JSON.stringify(imageRequest))
          form.append('image_file', fileMap[painting.imageFile] as unknown as Blob)
          body = form
        }
<<<<<<< HEAD
      } else if (mode === 'edit') {
        if (!painting.imageFile) {
          window.modal.error({
            content: t('paintings.image_file_required'),
            centered: true
          })
          return
        }
        if (!fileMap[painting.imageFile]) {
          window.modal.error({
            content: t('paintings.image_file_retry'),
            centered: true
          })
          return
        }

        if (painting.model === 'V_3') {
          // V3 Edit API
          const formData = new FormData()
          formData.append('prompt', prompt)
          formData.append('rendering_speed', painting.renderingSpeed || 'DEFAULT')
          formData.append('num_images', String(painting.numImages || 1))

          if (painting.styleType) {
            formData.append('style_type', painting.styleType)
          }

          if (painting.seed) {
            formData.append('seed', painting.seed)
          }

          if (painting.magicPromptOption !== undefined) {
            formData.append('magic_prompt', painting.magicPromptOption ? 'ON' : 'OFF')
          }

          // Add the image file
          formData.append('image', fileMap[painting.imageFile] as unknown as Blob)

          // Add the mask if available
          if (painting.mask) {
            formData.append('mask', painting.mask as unknown as Blob)
          }

          body = formData
          // For V3 Edit endpoint
          const response = await fetch(`${aihubmixProvider.apiHost}/ideogram/v1/ideogram-v3/edit`, {
            method: 'POST',
            headers: { 'Api-Key': aihubmixProvider.apiKey },
            body
          })

          if (!response.ok) {
            const errorData = await response.json()
            console.error('V3 Edit API错误:', errorData)
            throw new Error(errorData.error?.message || '图像编辑失败')
          }

          const data = await response.json()
          console.log('V3 Edit API响应:', data)
          const urls = data.data.map((item) => item.url)

          // Handle the downloaded images
          if (urls.length > 0) {
            const downloadedFiles = await Promise.all(
              urls.map(async (url) => {
                try {
                  // 检查URL是否为空
                  if (!url || url.trim() === '') {
                    console.error('图像URL为空，可能是提示词违禁')
                    window.message.warning({
                      content: t('message.empty_url'),
                      key: 'empty-url-warning'
                    })
                    return null
                  }
                  return await window.api.file.download(url)
                } catch (error) {
                  console.error('下载图像失败:', error)
                  // 检查是否是URL解析错误
                  if (
                    error instanceof Error &&
                    (error.message.includes('Failed to parse URL') || error.message.includes('Invalid URL'))
                  ) {
                    window.message.warning({
                      content: t('message.empty_url'),
                      key: 'empty-url-warning'
                    })
                  }
                  return null
                }
              })
            )

            const validFiles = downloadedFiles.filter((file): file is FileMetadata => file !== null)
            await FileManager.addFiles(validFiles)
            updatePaintingState({ files: validFiles, urls })
          }
          return
        } else {
          // Existing V1/V2 API for edit
          const form = new FormData()
          const imageRequest: Record<string, any> = {
            prompt,
            model: painting.model,
            style_type: painting.styleType,
            num_images: painting.numImages,
            seed: painting.seed ? +painting.seed : undefined,
            magic_prompt_option: painting.magicPromptOption ? 'ON' : 'OFF'
          }
          form.append('image_request', JSON.stringify(imageRequest))
          form.append('image_file', fileMap[painting.imageFile] as unknown as Blob)
          body = form
        }
=======
>>>>>>> cc2810b1
      } else if (mode === 'upscale') {
        if (!painting.imageFile) {
          window.modal.error({
            content: t('paintings.image_file_required'),
            centered: true
          })
          return
        }
        if (!fileMap[painting.imageFile]) {
          window.modal.error({
            content: t('paintings.image_file_retry'),
            centered: true
          })
          return
        }

        const form = new FormData()
        const imageRequest: Record<string, any> = {
          prompt,
          resemblance: painting.resemblance,
          detail: painting.detail,
          num_images: painting.numImages,
          seed: painting.seed ? +painting.seed : undefined,
          magic_prompt_option: painting.magicPromptOption ? 'AUTO' : 'OFF'
        }
        form.append('image_request', JSON.stringify(imageRequest))
        form.append('image_file', fileMap[painting.imageFile] as unknown as Blob)
        body = form
      }

      // 只针对非V3模型使用通用接口
      if (!painting.model?.includes('V_3') || mode === 'upscale') {
        // 直接调用自定义接口
        const response = await fetch(url, { method: 'POST', headers, body })

        if (!response.ok) {
          const errorData = await response.json()
          console.error('通用API错误:', errorData)
          throw new Error(errorData.error?.message || '生成图像失败')
        }

        const data = await response.json()
        console.log('通用API响应:', data)
        const urls = data.data.filter((item) => item.url).map((item) => item.url)
        const base64s = data.data.filter((item) => item.b64_json).map((item) => item.b64_json)

        if (urls.length > 0) {
          const validFiles = await downloadImages(urls)
          await FileManager.addFiles(validFiles)
          updatePaintingState({ files: validFiles, urls })
        }

        if (base64s?.length > 0) {
          const validFiles = await Promise.all(
            base64s.map(async (base64) => {
              return await window.api.file.saveBase64Image(base64)
            })
          )
<<<<<<< HEAD

          const validFiles = downloadedFiles.filter((file): file is FileMetadata => file !== null)

=======
>>>>>>> cc2810b1
          await FileManager.addFiles(validFiles)
          updatePaintingState({ files: validFiles, urls: validFiles.map((file) => file.name) })
        }
      }
    } catch (error: unknown) {
      handleError(error)
    } finally {
      setIsLoading(false)
      dispatch(setGenerating(false))
      setAbortController(null)
    }
  }

  const handleRetry = async (painting: PaintingAction) => {
    setIsLoading(true)
<<<<<<< HEAD
    const downloadedFiles = await Promise.all(
      painting.urls.map(async (url) => {
        try {
          // 检查URL是否为空
          if (!url || url.trim() === '') {
            console.error('图像URL为空，可能是提示词违禁')
            window.message.warning({
              content: t('message.empty_url'),
              key: 'empty-url-warning'
            })
            return null
          }
          return await window.api.file.download(url)
        } catch (error) {
          console.error('下载图像失败:', error)
          // 检查是否是URL解析错误
          if (
            error instanceof Error &&
            (error.message.includes('Failed to parse URL') || error.message.includes('Invalid URL'))
          ) {
            window.message.warning({
              content: t('message.empty_url'),
              key: 'empty-url-warning'
            })
          }
          setIsLoading(false)
          return null
        }
      })
    )

    const validFiles = downloadedFiles.filter((file): file is FileMetadata => file !== null)

    await FileManager.addFiles(validFiles)

    updatePaintingState({ files: validFiles, urls: painting.urls })
    setIsLoading(false)
=======
    try {
      const validFiles = await downloadImages(painting.urls)
      await FileManager.addFiles(validFiles)
      updatePaintingState({ files: validFiles, urls: painting.urls })
    } catch (error) {
      handleError(error)
    } finally {
      setIsLoading(false)
    }
>>>>>>> cc2810b1
  }

  const onCancel = () => {
    abortController?.abort()
  }

  const nextImage = () => {
    setCurrentImageIndex((prev) => (prev + 1) % painting.files.length)
  }

  const prevImage = () => {
    setCurrentImageIndex((prev) => (prev - 1 + painting.files.length) % painting.files.length)
  }

  const handleAddPainting = () => {
    const newPainting = addPainting(mode, getNewPainting())
    updatePainting(mode, newPainting)
    setPainting(newPainting)
    return newPainting
  }

  const onDeletePainting = (paintingToDelete: PaintingAction) => {
    if (paintingToDelete.id === painting.id) {
      const currentIndex = filteredPaintings.findIndex((p) => p.id === paintingToDelete.id)

      if (currentIndex > 0) {
        setPainting(filteredPaintings[currentIndex - 1])
      } else if (filteredPaintings.length > 1) {
        setPainting(filteredPaintings[1])
      }
    }

    removePainting(mode, paintingToDelete)
  }

  const translate = async () => {
    if (isTranslating) {
      return
    }

    if (!painting.prompt) {
      return
    }

    try {
      setIsTranslating(true)
      const translatedText = await translateText(painting.prompt, 'english')
      updatePaintingState({ prompt: translatedText })
    } catch (error) {
      console.error('Translation failed:', error)
    } finally {
      setIsTranslating(false)
    }
  }

  const handleKeyDown = (event: React.KeyboardEvent<HTMLTextAreaElement>) => {
    if (autoTranslateWithSpace && event.key === ' ') {
      setSpaceClickCount((prev) => prev + 1)

      if (spaceClickTimer.current) {
        clearTimeout(spaceClickTimer.current)
      }

      spaceClickTimer.current = setTimeout(() => {
        setSpaceClickCount(0)
      }, 200)

      if (spaceClickCount === 2) {
        setSpaceClickCount(0)
        setIsTranslating(true)
        translate()
      }
    }
  }

  const handleProviderChange = (providerId: string) => {
    const routeName = location.pathname.split('/').pop()
    if (providerId !== routeName) {
      navigate('../' + providerId, { replace: true })
    }
  }

  // 处理模式切换
  const handleModeChange = (value: string) => {
    setMode(value as keyof PaintingsState)
    if (persistentData[value as keyof PaintingsState] && persistentData[value as keyof PaintingsState].length > 0) {
      setPainting(persistentData[value as keyof PaintingsState][0])
    } else {
      setPainting(DEFAULT_PAINTING)
    }
  }

  // 处理随机种子的点击事件 >=0<=2147483647
  const handleRandomSeed = () => {
    const randomSeed = Math.floor(Math.random() * 2147483647).toString()
    updatePaintingState({ seed: randomSeed })
    return randomSeed
  }

  // 渲染配置项的函数
  const renderConfigForm = (item: ConfigItem) => {
    switch (item.type) {
      case 'select': {
        // 处理函数类型的disabled属性
        const isDisabled = typeof item.disabled === 'function' ? item.disabled(item, painting) : item.disabled

        // 处理函数类型的options属性
        const selectOptions =
          typeof item.options === 'function'
            ? item.options(item, painting).map((option) => ({
                ...option,
                label: option.label.startsWith('paintings.') ? t(option.label) : option.label
              }))
            : item.options?.map((option) => ({
                ...option,
                label: option.label.startsWith('paintings.') ? t(option.label) : option.label
              }))

        return (
          <Select
            style={{ width: '100%' }}
            listHeight={500}
            disabled={isDisabled}
            value={painting[item.key!] || item.initialValue}
            options={selectOptions as any}
            onChange={(v) => updatePaintingState({ [item.key!]: v })}
          />
        )
      }
      case 'radio': {
        // 处理函数类型的options属性
        const radioOptions =
          typeof item.options === 'function'
            ? item.options(item, painting).map((option) => ({
                ...option,
                label: option.label.startsWith('paintings.') ? t(option.label) : option.label
              }))
            : item.options?.map((option) => ({
                ...option,
                label: option.label.startsWith('paintings.') ? t(option.label) : option.label
              }))

        return (
          <Radio.Group
            value={painting[item.key!] || item.initialValue}
            onChange={(e) => updatePaintingState({ [item.key!]: e.target.value })}>
            {radioOptions!.map((option) => (
              <Radio.Button key={option.value} value={option.value}>
                {option.label}
              </Radio.Button>
            ))}
          </Radio.Group>
        )
      }
      case 'slider': {
        return (
          <SliderContainer>
            <Slider
              min={item.min}
              max={item.max}
              step={item.step}
              value={(painting[item.key!] || item.initialValue) as number}
              onChange={(v) => updatePaintingState({ [item.key!]: v })}
            />
            <StyledInputNumber
              min={item.min}
              max={item.max}
              step={item.step}
              value={(painting[item.key!] || item.initialValue) as number}
              onChange={(v) => updatePaintingState({ [item.key!]: v })}
            />
          </SliderContainer>
        )
      }
      case 'input':
        return (
          <Input
            value={(painting[item.key!] || item.initialValue) as string}
            onChange={(e) => updatePaintingState({ [item.key!]: e.target.value })}
            suffix={
              item.key === 'seed' ? (
                <RedoOutlined onClick={handleRandomSeed} style={{ cursor: 'pointer', color: 'var(--color-text-2)' }} />
              ) : (
                item.suffix
              )
            }
          />
        )
      case 'inputNumber':
        return (
          <InputNumber
            min={item.min}
            max={item.max}
            style={{ width: '100%' }}
            value={(painting[item.key!] || item.initialValue) as number}
            onChange={(v) => updatePaintingState({ [item.key!]: v })}
          />
        )
      case 'textarea':
        return (
          <TextArea
            value={(painting[item.key!] || item.initialValue) as string}
            onChange={(e) => updatePaintingState({ [item.key!]: e.target.value })}
            spellCheck={false}
            rows={4}
          />
        )
      case 'switch':
        return (
          <HStack>
            <Switch
              checked={(painting[item.key!] || item.initialValue) as boolean}
              onChange={(checked) => updatePaintingState({ [item.key!]: checked })}
            />
          </HStack>
        )
      case 'image': {
        return (
          <ImageUploadButton
            accept="image/png, image/jpeg, image/gif"
            maxCount={1}
            showUploadList={false}
            listType="picture-card"
<<<<<<< HEAD
            onChange={async ({ file }) => {
              const path = file.originFileObj?.path || ''
              setFileMap({ ...fileMap, [path]: file.originFileObj as unknown as FileMetadata })
=======
            beforeUpload={(file) => {
              const path = URL.createObjectURL(file)
              setFileMap({ ...fileMap, [path]: file as unknown as FileType })
>>>>>>> cc2810b1
              updatePaintingState({ [item.key!]: path })
              return false // 阻止默认上传行为
            }}>
            {painting[item.key!] ? (
              <ImagePreview>
                <img src={painting[item.key!]} alt="预览图" />
              </ImagePreview>
            ) : (
              <ImageSizeImage src={IcImageUp} theme={theme} />
            )}
          </ImageUploadButton>
        )
      }
      default:
        return null
    }
  }

  // 渲染配置项的函数
  const renderConfigItem = (item: ConfigItem, index: number) => {
    return (
      <div key={index}>
        <SettingTitle style={{ marginBottom: 5, marginTop: 15 }}>
          {t(item.title!)}
          {item.tooltip && (
            <Tooltip title={t(item.tooltip)}>
              <InfoIcon />
            </Tooltip>
          )}
        </SettingTitle>
        {renderConfigForm(item)}
      </div>
    )
  }

  const onSelectPainting = (newPainting: PaintingAction) => {
    if (generating) return
    setPainting(newPainting)
    setCurrentImageIndex(0)
  }

  useEffect(() => {
    if (filteredPaintings.length === 0) {
      const newPainting = getNewPainting()
      addPainting(mode, newPainting)
      setPainting(newPainting)
    }
  }, [filteredPaintings, mode, addPainting, painting, getNewPainting])

  useEffect(() => {
    const timer = spaceClickTimer.current
    return () => {
      if (timer) {
        clearTimeout(timer)
      }
    }
  }, [])

  return (
    <Container>
      <Navbar>
        <NavbarCenter style={{ borderRight: 'none' }}>{t('paintings.title')}</NavbarCenter>
        {isMac && (
          <NavbarRight style={{ justifyContent: 'flex-end' }}>
            <Button size="small" className="nodrag" icon={<PlusOutlined />} onClick={handleAddPainting}>
              {t('paintings.button.new.image')}
            </Button>
          </NavbarRight>
        )}
      </Navbar>
      <ContentContainer id="content-container">
        <LeftContainer>
          <ProviderTitleContainer>
            <SettingTitle style={{ marginBottom: 5 }}>{t('common.provider')}</SettingTitle>
            <SettingHelpLink target="_blank" href={aihubmixProvider.apiHost}>
              {t('paintings.learn_more')}
              <ProviderLogo
                shape="square"
                src={getProviderLogo(aihubmixProvider.id)}
                size={16}
                style={{ marginLeft: 5 }}
              />
            </SettingHelpLink>
          </ProviderTitleContainer>

          <Select value={providerOptions[0].value} onChange={handleProviderChange} style={{ marginBottom: 15 }}>
            {providerOptions.map((provider) => (
              <Select.Option value={provider.value} key={provider.value}>
                <SelectOptionContainer>
                  <ProviderLogo shape="square" src={getProviderLogo(provider.value || '')} size={16} />
                  {provider.label}
                </SelectOptionContainer>
              </Select.Option>
            ))}
          </Select>

          {/* 使用JSON配置渲染设置项 */}
          {modeConfigs[mode].filter((item) => (item.condition ? item.condition(painting) : true)).map(renderConfigItem)}
        </LeftContainer>
        <MainContainer>
          {/* 添加功能切换分段控制器 */}
          <ModeSegmentedContainer>
            <Segmented shape="round" value={mode} onChange={handleModeChange} options={modeOptions} />
          </ModeSegmentedContainer>
          <Artboard
            painting={painting}
            isLoading={isLoading}
            currentImageIndex={currentImageIndex}
            onPrevImage={prevImage}
            onNextImage={nextImage}
            onCancel={onCancel}
            retry={handleRetry}
          />
          <InputContainer>
            <Textarea
              ref={textareaRef}
              variant="borderless"
              disabled={isLoading}
              value={painting.prompt}
              spellCheck={false}
              onChange={(e) => updatePaintingState({ prompt: e.target.value })}
              placeholder={
                isTranslating
                  ? t('paintings.translating')
                  : painting.model?.startsWith('imagen-')
                    ? t('paintings.prompt_placeholder_en')
                    : t('paintings.prompt_placeholder_edit')
              }
              onKeyDown={handleKeyDown}
            />
            <Toolbar>
              <ToolbarMenu>
                <TranslateButton
                  text={textareaRef.current?.resizableTextArea?.textArea?.value}
                  onTranslated={(translatedText) => updatePaintingState({ prompt: translatedText })}
                  disabled={isLoading || isTranslating}
                  isLoading={isTranslating}
                  style={{ marginRight: 6, borderRadius: '50%' }}
                />
                <SendMessageButton sendMessage={onGenerate} disabled={isLoading} />
              </ToolbarMenu>
            </Toolbar>
          </InputContainer>
        </MainContainer>
        <PaintingsList
          namespace={mode}
          paintings={filteredPaintings}
          selectedPainting={painting}
          onSelectPainting={onSelectPainting}
          onDeletePainting={onDeletePainting}
          onNewPainting={handleAddPainting}
        />
      </ContentContainer>
    </Container>
  )
}

const Container = styled.div`
  display: flex;
  flex: 1;
  flex-direction: column;
  height: 100%;
`

const ContentContainer = styled.div`
  display: flex;
  flex: 1;
  flex-direction: row;
  height: 100%;
  background-color: var(--color-background);
  overflow: hidden;
`

const LeftContainer = styled(Scrollbar)`
  display: flex;
  flex: 1;
  flex-direction: column;
  height: 100%;
  padding: 20px;
  background-color: var(--color-background);
  max-width: var(--assistants-width);
  border-right: 0.5px solid var(--color-border);
`

const MainContainer = styled.div`
  display: flex;
  flex: 1;
  flex-direction: column;
  height: 100%;
  background-color: var(--color-background);
`

const InputContainer = styled.div`
  display: flex;
  flex-direction: column;
  min-height: 95px;
  max-height: 95px;
  position: relative;
  border: 1px solid var(--color-border-soft);
  transition: all 0.3s ease;
  margin: 0 20px 15px 20px;
  border-radius: 10px;
`

const Textarea = styled(TextArea)`
  padding: 10px;
  border-radius: 0;
  display: flex;
  flex: 1;
  resize: none !important;
  overflow: auto;
  width: auto;
`

const Toolbar = styled.div`
  display: flex;
  flex-direction: row;
  justify-content: space-between;
  justify-content: flex-end;
  padding: 0 8px;
  padding-bottom: 0;
  height: 40px;
`

const ToolbarMenu = styled.div`
  display: flex;
  flex-direction: row;
  align-items: center;
  gap: 6px;
`

const InfoIcon = styled(Info)`
  margin-left: 5px;
  cursor: help;
  color: var(--color-text-2);
  opacity: 0.6;
  width: 14px;
  height: 16px;

  &:hover {
    opacity: 1;
  }
`

const SliderContainer = styled.div`
  display: flex;
  align-items: center;
  gap: 16px;

  .ant-slider {
    flex: 1;
  }
`

const StyledInputNumber = styled(InputNumber)`
  width: 70px;
`

const ProviderLogo = styled(Avatar)`
  border: 0.5px solid var(--color-border);
`

// 添加新的样式组件
const ModeSegmentedContainer = styled.div`
  display: flex;
  justify-content: center;
  padding-top: 24px;
`

const SelectOptionContainer = styled.div`
  display: flex;
  align-items: center;
  gap: 8px;
`

// 添加新的样式组件
const ProviderTitleContainer = styled.div`
  display: flex;
  justify-content: space-between;
  align-items: center;
  margin-bottom: 5px;
`

const ImageSizeImage = styled.img<{ theme: string }>`
  filter: ${({ theme }) => (theme === 'dark' ? 'invert(100%)' : 'none')};
  margin-top: 8px;
`

const ImageUploadButton = styled(Upload)`
  & .ant-upload.ant-upload-select,
  .ant-upload-list-item-container {
    width: 100% !important;
    height: 100% !important;
    aspect-ratio: 1 !important;
  }
`

// 修改 ImagePreview 组件，添加悬停效果
const ImagePreview = styled.div`
  width: 100%;
  height: 100%;
  position: relative;
  border-radius: 6px;
  overflow: hidden;

  img {
    width: 100%;
    height: 100%;
    object-fit: cover;
  }

  &:hover::after {
    content: '点击替换';
    position: absolute;
    top: 0;
    left: 0;
    width: 100%;
    height: 100%;
    background-color: rgba(0, 0, 0, 0.5);
    color: white;
    display: flex;
    align-items: center;
    justify-content: center;
    cursor: pointer;
  }
`

export default AihubmixPage<|MERGE_RESOLUTION|>--- conflicted
+++ resolved
@@ -127,7 +127,7 @@
       })
     )
 
-    return downloadedFiles.filter((file): file is FileType => file !== null)
+    return downloadedFiles.filter((file): file is FileMetadata => file !== null)
   }
 
   const onGenerate = async () => {
@@ -277,41 +277,7 @@
             const urls = data.data.map((item) => item.url)
 
             if (urls.length > 0) {
-<<<<<<< HEAD
-              const downloadedFiles = await Promise.all(
-                urls.map(async (url) => {
-                  try {
-                    // 检查URL是否为空
-                    if (!url || url.trim() === '') {
-                      console.error('图像URL为空，可能是提示词违禁')
-                      window.message.warning({
-                        content: t('message.empty_url'),
-                        key: 'empty-url-warning'
-                      })
-                      return null
-                    }
-                    return await window.api.file.download(url)
-                  } catch (error) {
-                    console.error('下载图像失败:', error)
-                    // 检查是否是URL解析错误
-                    if (
-                      error instanceof Error &&
-                      (error.message.includes('Failed to parse URL') || error.message.includes('Invalid URL'))
-                    ) {
-                      window.message.warning({
-                        content: t('message.empty_url'),
-                        key: 'empty-url-warning'
-                      })
-                    }
-                    return null
-                  }
-                })
-              )
-
-              const validFiles = downloadedFiles.filter((file): file is FileMetadata => file !== null)
-=======
               const validFiles = await downloadImages(urls)
->>>>>>> cc2810b1
               await FileManager.addFiles(validFiles)
               updatePaintingState({ files: validFiles, urls })
             }
@@ -428,41 +394,7 @@
 
           // Handle the downloaded images
           if (urls.length > 0) {
-<<<<<<< HEAD
-            const downloadedFiles = await Promise.all(
-              urls.map(async (url) => {
-                try {
-                  // 检查URL是否为空
-                  if (!url || url.trim() === '') {
-                    console.error('图像URL为空，可能是提示词违禁')
-                    window.message.warning({
-                      content: t('message.empty_url'),
-                      key: 'empty-url-warning'
-                    })
-                    return null
-                  }
-                  return await window.api.file.download(url)
-                } catch (error) {
-                  console.error('下载图像失败:', error)
-                  // 检查是否是URL解析错误
-                  if (
-                    error instanceof Error &&
-                    (error.message.includes('Failed to parse URL') || error.message.includes('Invalid URL'))
-                  ) {
-                    window.message.warning({
-                      content: t('message.empty_url'),
-                      key: 'empty-url-warning'
-                    })
-                  }
-                  return null
-                }
-              })
-            )
-
-            const validFiles = downloadedFiles.filter((file): file is FileMetadata => file !== null)
-=======
             const validFiles = await downloadImages(urls)
->>>>>>> cc2810b1
             await FileManager.addFiles(validFiles)
             updatePaintingState({ files: validFiles, urls })
           }
@@ -485,122 +417,6 @@
           form.append('image_file', fileMap[painting.imageFile] as unknown as Blob)
           body = form
         }
-<<<<<<< HEAD
-      } else if (mode === 'edit') {
-        if (!painting.imageFile) {
-          window.modal.error({
-            content: t('paintings.image_file_required'),
-            centered: true
-          })
-          return
-        }
-        if (!fileMap[painting.imageFile]) {
-          window.modal.error({
-            content: t('paintings.image_file_retry'),
-            centered: true
-          })
-          return
-        }
-
-        if (painting.model === 'V_3') {
-          // V3 Edit API
-          const formData = new FormData()
-          formData.append('prompt', prompt)
-          formData.append('rendering_speed', painting.renderingSpeed || 'DEFAULT')
-          formData.append('num_images', String(painting.numImages || 1))
-
-          if (painting.styleType) {
-            formData.append('style_type', painting.styleType)
-          }
-
-          if (painting.seed) {
-            formData.append('seed', painting.seed)
-          }
-
-          if (painting.magicPromptOption !== undefined) {
-            formData.append('magic_prompt', painting.magicPromptOption ? 'ON' : 'OFF')
-          }
-
-          // Add the image file
-          formData.append('image', fileMap[painting.imageFile] as unknown as Blob)
-
-          // Add the mask if available
-          if (painting.mask) {
-            formData.append('mask', painting.mask as unknown as Blob)
-          }
-
-          body = formData
-          // For V3 Edit endpoint
-          const response = await fetch(`${aihubmixProvider.apiHost}/ideogram/v1/ideogram-v3/edit`, {
-            method: 'POST',
-            headers: { 'Api-Key': aihubmixProvider.apiKey },
-            body
-          })
-
-          if (!response.ok) {
-            const errorData = await response.json()
-            console.error('V3 Edit API错误:', errorData)
-            throw new Error(errorData.error?.message || '图像编辑失败')
-          }
-
-          const data = await response.json()
-          console.log('V3 Edit API响应:', data)
-          const urls = data.data.map((item) => item.url)
-
-          // Handle the downloaded images
-          if (urls.length > 0) {
-            const downloadedFiles = await Promise.all(
-              urls.map(async (url) => {
-                try {
-                  // 检查URL是否为空
-                  if (!url || url.trim() === '') {
-                    console.error('图像URL为空，可能是提示词违禁')
-                    window.message.warning({
-                      content: t('message.empty_url'),
-                      key: 'empty-url-warning'
-                    })
-                    return null
-                  }
-                  return await window.api.file.download(url)
-                } catch (error) {
-                  console.error('下载图像失败:', error)
-                  // 检查是否是URL解析错误
-                  if (
-                    error instanceof Error &&
-                    (error.message.includes('Failed to parse URL') || error.message.includes('Invalid URL'))
-                  ) {
-                    window.message.warning({
-                      content: t('message.empty_url'),
-                      key: 'empty-url-warning'
-                    })
-                  }
-                  return null
-                }
-              })
-            )
-
-            const validFiles = downloadedFiles.filter((file): file is FileMetadata => file !== null)
-            await FileManager.addFiles(validFiles)
-            updatePaintingState({ files: validFiles, urls })
-          }
-          return
-        } else {
-          // Existing V1/V2 API for edit
-          const form = new FormData()
-          const imageRequest: Record<string, any> = {
-            prompt,
-            model: painting.model,
-            style_type: painting.styleType,
-            num_images: painting.numImages,
-            seed: painting.seed ? +painting.seed : undefined,
-            magic_prompt_option: painting.magicPromptOption ? 'ON' : 'OFF'
-          }
-          form.append('image_request', JSON.stringify(imageRequest))
-          form.append('image_file', fileMap[painting.imageFile] as unknown as Blob)
-          body = form
-        }
-=======
->>>>>>> cc2810b1
       } else if (mode === 'upscale') {
         if (!painting.imageFile) {
           window.modal.error({
@@ -659,12 +475,6 @@
               return await window.api.file.saveBase64Image(base64)
             })
           )
-<<<<<<< HEAD
-
-          const validFiles = downloadedFiles.filter((file): file is FileMetadata => file !== null)
-
-=======
->>>>>>> cc2810b1
           await FileManager.addFiles(validFiles)
           updatePaintingState({ files: validFiles, urls: validFiles.map((file) => file.name) })
         }
@@ -680,45 +490,6 @@
 
   const handleRetry = async (painting: PaintingAction) => {
     setIsLoading(true)
-<<<<<<< HEAD
-    const downloadedFiles = await Promise.all(
-      painting.urls.map(async (url) => {
-        try {
-          // 检查URL是否为空
-          if (!url || url.trim() === '') {
-            console.error('图像URL为空，可能是提示词违禁')
-            window.message.warning({
-              content: t('message.empty_url'),
-              key: 'empty-url-warning'
-            })
-            return null
-          }
-          return await window.api.file.download(url)
-        } catch (error) {
-          console.error('下载图像失败:', error)
-          // 检查是否是URL解析错误
-          if (
-            error instanceof Error &&
-            (error.message.includes('Failed to parse URL') || error.message.includes('Invalid URL'))
-          ) {
-            window.message.warning({
-              content: t('message.empty_url'),
-              key: 'empty-url-warning'
-            })
-          }
-          setIsLoading(false)
-          return null
-        }
-      })
-    )
-
-    const validFiles = downloadedFiles.filter((file): file is FileMetadata => file !== null)
-
-    await FileManager.addFiles(validFiles)
-
-    updatePaintingState({ files: validFiles, urls: painting.urls })
-    setIsLoading(false)
-=======
     try {
       const validFiles = await downloadImages(painting.urls)
       await FileManager.addFiles(validFiles)
@@ -728,7 +499,6 @@
     } finally {
       setIsLoading(false)
     }
->>>>>>> cc2810b1
   }
 
   const onCancel = () => {
@@ -952,15 +722,9 @@
             maxCount={1}
             showUploadList={false}
             listType="picture-card"
-<<<<<<< HEAD
-            onChange={async ({ file }) => {
-              const path = file.originFileObj?.path || ''
-              setFileMap({ ...fileMap, [path]: file.originFileObj as unknown as FileMetadata })
-=======
             beforeUpload={(file) => {
               const path = URL.createObjectURL(file)
-              setFileMap({ ...fileMap, [path]: file as unknown as FileType })
->>>>>>> cc2810b1
+              setFileMap({ ...fileMap, [path]: file as unknown as FileMetadata })
               updatePaintingState({ [item.key!]: path })
               return false // 阻止默认上传行为
             }}>
