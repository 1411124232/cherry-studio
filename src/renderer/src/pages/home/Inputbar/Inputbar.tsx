import { HolderOutlined } from '@ant-design/icons'
import { QuickPanelView, useQuickPanel } from '@renderer/components/QuickPanel'
import TranslateButton from '@renderer/components/TranslateButton'
import Logger from '@renderer/config/logger'
import {
  isGenerateImageModel,
  isGenerateImageModels,
  isSupportedDisableGenerationModel,
  isSupportedReasoningEffortModel,
  isSupportedThinkingTokenModel,
  isVisionModel,
  isVisionModels,
  isWebSearchModel
} from '@renderer/config/models'
import db from '@renderer/databases'
import { useAssistant } from '@renderer/hooks/useAssistant'
import { useChat } from '@renderer/hooks/useChat'
import { useKnowledgeBases } from '@renderer/hooks/useKnowledge'
import { useMessageOperations, useTopicLoading } from '@renderer/hooks/useMessageOperations'
import { useRuntime } from '@renderer/hooks/useRuntime'
import { useSettings } from '@renderer/hooks/useSettings'
import { useShortcut, useShortcutDisplay } from '@renderer/hooks/useShortcuts'
import { useSidebarIconShow } from '@renderer/hooks/useSidebarIcon'
import { getDefaultTopic } from '@renderer/services/AssistantService'
import { EVENT_NAMES, EventEmitter } from '@renderer/services/EventService'
import FileManager from '@renderer/services/FileManager'
import { checkRateLimit, getUserMessage } from '@renderer/services/MessagesService'
import { getModelUniqId } from '@renderer/services/ModelService'
import PasteService from '@renderer/services/PasteService'
import { estimateTextTokens as estimateTxtTokens, estimateUserPromptUsage } from '@renderer/services/TokenService'
import { translateText } from '@renderer/services/TranslateService'
import WebSearchService from '@renderer/services/WebSearchService'
import { useAppDispatch, useAppSelector } from '@renderer/store'
import { setSearching } from '@renderer/store/runtime'
import { sendMessage as _sendMessage } from '@renderer/store/thunk/messageThunk'
import { FileType, FileTypes, KnowledgeBase, KnowledgeItem, Model } from '@renderer/types'
import type { MessageInputBaseParams } from '@renderer/types/newMessage'
import { classNames, delay, formatFileSize, getFileExtension } from '@renderer/utils'
import { formatQuotedText } from '@renderer/utils/formats'
import { getFilesFromDropEvent, getSendMessageShortcutLabel, isSendMessageKeyPressed } from '@renderer/utils/input'
import { getLanguageByLangcode } from '@renderer/utils/translate'
import { documentExts, imageExts, textExts } from '@shared/config/constant'
import { IpcChannel } from '@shared/IpcChannel'
import { Button, Tooltip } from 'antd'
import TextArea, { TextAreaRef } from 'antd/es/input/TextArea'
import dayjs from 'dayjs'
import { debounce, isEmpty } from 'lodash'
import { CirclePause, FileSearch, FileText, Upload } from 'lucide-react'
import React, { CSSProperties, FC, useCallback, useEffect, useMemo, useRef, useState } from 'react'
import { useTranslation } from 'react-i18next'
import styled from 'styled-components'

import NarrowLayout from '../Messages/NarrowLayout'
import AttachmentPreview from './AttachmentPreview'
import InputbarTools, { InputbarToolsRef } from './InputbarTools'
import KnowledgeBaseInput from './KnowledgeBaseInput'
import MentionModelsInput from './MentionModelsInput'
import SendMessageButton from './SendMessageButton'
import SettingButton from './SettingButton'
import TokenCount from './TokenCount'

let _text = ''
let _files: FileType[] = []

const Inputbar: FC = () => {
  const { activeAssistant, activeTopic: topic, setActiveTopic } = useChat()
  const [text, setText] = useState(_text)
  const [inputFocus, setInputFocus] = useState(false)
  const { assistant, addTopic, model, setModel, updateAssistant } = useAssistant(activeAssistant.id)
  const {
    targetLanguage,
    sendMessageShortcut,
    fontSize,
    pasteLongTextAsFile,
    pasteLongTextThreshold,
    showInputEstimatedTokens,
    autoTranslateWithSpace,
    enableQuickPanelTriggers,
    enableBackspaceDeleteModel,
    enableSpellCheck
  } = useSettings()
  const [expended, setExpend] = useState(false)
  const [estimateTokenCount, setEstimateTokenCount] = useState(0)
  const [contextCount, setContextCount] = useState({ current: 0, max: 0 })
  const textareaRef = useRef<TextAreaRef>(null)
  const [files, setFiles] = useState<FileType[]>(_files)
  const { t } = useTranslation()
  const containerRef = useRef(null)
  const { searching } = useRuntime()
  const { pauseMessages } = useMessageOperations(topic)
  const loading = useTopicLoading(topic)
  const dispatch = useAppDispatch()
  const [spaceClickCount, setSpaceClickCount] = useState(0)
  const spaceClickTimer = useRef<NodeJS.Timeout>(null)
  const [isTranslating, setIsTranslating] = useState(false)
  const [selectedKnowledgeBases, setSelectedKnowledgeBases] = useState<KnowledgeBase[]>([])
  const [mentionedModels, setMentionedModels] = useState<Model[]>([])
  const [isDragging, setIsDragging] = useState(false)
  const [isFileDragging, setIsFileDragging] = useState(false)
  const [textareaHeight, setTextareaHeight] = useState<number>()
  const startDragY = useRef<number>(0)
  const startHeight = useRef<number>(0)
  const currentMessageId = useRef<string>('')
  const { bases: knowledgeBases } = useKnowledgeBases()
  const isMultiSelectMode = useAppSelector((state) => state.runtime.chat.isMultiSelectMode)
  const isVisionAssistant = useMemo(() => isVisionModel(model), [model])
  const isGenerateImageAssistant = useMemo(() => isGenerateImageModel(model), [model])

  const isVisionSupported = useMemo(
    () =>
      (mentionedModels.length > 0 && isVisionModels(mentionedModels)) ||
      (mentionedModels.length === 0 && isVisionAssistant),
    [mentionedModels, isVisionAssistant]
  )

  const isGenerateImageSupported = useMemo(
    () =>
      (mentionedModels.length > 0 && isGenerateImageModels(mentionedModels)) ||
      (mentionedModels.length === 0 && isGenerateImageAssistant),
    [mentionedModels, isGenerateImageAssistant]
  )

  // 仅允许在不含图片文件时mention非视觉模型
  const couldMentionNotVisionModel = useMemo(() => {
    return !files.some((file) => file.type === FileTypes.IMAGE)
  }, [files])

  // 允许在支持视觉或生成图片时添加图片文件
  const couldAddImageFile = useMemo(() => {
    return isVisionSupported || isGenerateImageSupported
  }, [isVisionSupported, isGenerateImageSupported])

  const couldAddTextFile = useMemo(() => {
    return isVisionSupported || (!isVisionSupported && !isGenerateImageSupported)
  }, [isGenerateImageSupported, isVisionSupported])

  const supportedExts = useMemo(() => {
    if (couldAddImageFile && couldAddTextFile) {
      return [...imageExts, ...documentExts, ...textExts]
    } else if (couldAddImageFile) {
      return [...imageExts]
    } else if (couldAddTextFile) {
      return [...documentExts, ...textExts]
    } else {
      return []
    }
  }, [couldAddImageFile, couldAddTextFile])

  const quickPanel = useQuickPanel()

  const showKnowledgeIcon = useSidebarIconShow('knowledge')

  const [tokenCount, setTokenCount] = useState(0)

  const inputbarToolsRef = useRef<InputbarToolsRef>(null)

  // eslint-disable-next-line react-hooks/exhaustive-deps
  const debouncedEstimate = useCallback(
    debounce((newText) => {
      if (showInputEstimatedTokens) {
        const count = estimateTxtTokens(newText) || 0
        setTokenCount(count)
      }
    }, 500),
    [showInputEstimatedTokens]
  )

  useEffect(() => {
    debouncedEstimate(text)
  }, [text, debouncedEstimate])

  const inputTokenCount = showInputEstimatedTokens ? tokenCount : 0

  const newTopicShortcut = useShortcutDisplay('new_topic')
  const cleanTopicShortcut = useShortcutDisplay('clear_topic')
  const inputEmpty = isEmpty(text.trim()) && files.length === 0

  _text = text
  _files = files

  const resizeTextArea = useCallback(
    (force: boolean = false) => {
      const textArea = textareaRef.current?.resizableTextArea?.textArea
      if (textArea) {
        // 如果已经手动设置了高度,则不自动调整
        if (textareaHeight && !force) {
          return
        }
        if (textArea?.scrollHeight) {
          textArea.style.height = Math.min(textArea.scrollHeight, 400) + 'px'
        }
      }
    },
    [textareaHeight]
  )

  const sendMessage = useCallback(async () => {
    if (inputEmpty || loading) {
      return
    }
    if (checkRateLimit(assistant)) {
      return
    }

    Logger.log('[DEBUG] Starting to send message')

    EventEmitter.emit(EVENT_NAMES.SEND_MESSAGE)

    try {
      // Dispatch the sendMessage action with all options
      const uploadedFiles = await FileManager.uploadFiles(files)

      const baseUserMessage: MessageInputBaseParams = { assistant, topic, content: text }
      Logger.log('baseUserMessage', baseUserMessage)

      // getUserMessage()
      if (uploadedFiles) {
        baseUserMessage.files = uploadedFiles
      }

      if (mentionedModels) {
        baseUserMessage.mentions = mentionedModels
      }

      const assistantWithTopicPrompt = topic.prompt
        ? { ...assistant, prompt: `${assistant.prompt}\n${topic.prompt}` }
        : assistant

      baseUserMessage.usage = await estimateUserPromptUsage(baseUserMessage)

      const { message, blocks } = getUserMessage(baseUserMessage)

      currentMessageId.current = message.id
      dispatch(_sendMessage(message, blocks, assistantWithTopicPrompt, topic.id))

      // Clear input
      setText('')
      setFiles([])
      setTimeout(() => setText(''), 500)
      setTimeout(() => resizeTextArea(true), 0)
      setExpend(false)
    } catch (error) {
      console.error('Failed to send message:', error)
    }
  }, [assistant, dispatch, files, inputEmpty, loading, mentionedModels, resizeTextArea, text, topic])

  const translate = useCallback(async () => {
    if (isTranslating) {
      return
    }

    try {
      setIsTranslating(true)
      const translatedText = await translateText(text, getLanguageByLangcode(targetLanguage))
      translatedText && setText(translatedText)
      setTimeout(() => resizeTextArea(), 0)
    } catch (error) {
      console.error('Translation failed:', error)
    } finally {
      setIsTranslating(false)
    }
  }, [isTranslating, text, targetLanguage, resizeTextArea])

  const openKnowledgeFileList = useCallback(
    (base: KnowledgeBase) => {
      quickPanel.open({
        title: base.name,
        list: base.items
          .filter((file): file is KnowledgeItem => ['file'].includes(file.type))
          .map((file) => {
            const fileContent = file.content as FileType
            return {
              label: fileContent.origin_name || fileContent.name,
              description:
                formatFileSize(fileContent.size) + ' · ' + dayjs(fileContent.created_at).format('YYYY-MM-DD HH:mm'),
              icon: <FileText />,
              isSelected: files.some((f) => f.path === fileContent.path),
              action: async ({ item }) => {
                item.isSelected = !item.isSelected
                if (fileContent.path) {
                  setFiles((prevFiles) => {
                    const fileExists = prevFiles.some((f) => f.path === fileContent.path)
                    if (fileExists) {
                      return prevFiles.filter((f) => f.path !== fileContent.path)
                    } else {
                      return fileContent ? [...prevFiles, fileContent] : prevFiles
                    }
                  })
                }
              }
            }
          }),
        symbol: 'file',
        multiple: true
      })
    },
    [files, quickPanel]
  )

  const openSelectFileMenu = useCallback(() => {
    quickPanel.open({
      title: t('chat.input.upload'),
      list: [
        {
          label: t('chat.input.upload.upload_from_local'),
          description: '',
          icon: <Upload />,
          action: () => {
            inputbarToolsRef.current?.openAttachmentQuickPanel()
          }
        },
        ...knowledgeBases.map((base) => {
          const length = base.items?.filter(
            (item): item is KnowledgeItem => ['file', 'note'].includes(item.type) && typeof item.content !== 'string'
          ).length
          return {
            label: base.name,
            description: `${length} ${t('files.count')}`,
            icon: <FileSearch />,
            disabled: length === 0,
            isMenu: true,
            action: () => openKnowledgeFileList(base)
          }
        })
      ],
      symbol: 'file'
    })
  }, [knowledgeBases, openKnowledgeFileList, quickPanel, t, inputbarToolsRef])

  const handleKeyDown = (event: React.KeyboardEvent<HTMLTextAreaElement>) => {
    // 按下Tab键，自动选中${xxx}
    if (event.key === 'Tab' && inputFocus) {
      event.preventDefault()
      const textArea = textareaRef.current?.resizableTextArea?.textArea
      if (!textArea) return

      const cursorPosition = textArea.selectionStart
      const selectionLength = textArea.selectionEnd - textArea.selectionStart
      const text = textArea.value

      let match = text.slice(cursorPosition + selectionLength).match(/\$\{[^}]+\}/)
      let startIndex: number

      if (!match) {
        match = text.match(/\$\{[^}]+\}/)
        startIndex = match?.index ?? -1
      } else {
        startIndex = cursorPosition + selectionLength + match.index!
      }

      if (startIndex !== -1) {
        const endIndex = startIndex + match![0].length
        textArea.setSelectionRange(startIndex, endIndex)
        return
      }
    }

    if (autoTranslateWithSpace) {
      if (event.key === ' ') {
        setSpaceClickCount((prev) => prev + 1)

        if (spaceClickTimer.current) {
          clearTimeout(spaceClickTimer.current)
        }

        spaceClickTimer.current = setTimeout(() => {
          setSpaceClickCount(0)
        }, 200)

        if (spaceClickCount === 2) {
          Logger.log('Triple space detected - trigger translation')
          setSpaceClickCount(0)
          setIsTranslating(true)
          translate()
          return
        }
      }
    }

    if (expended) {
      if (event.key === 'Escape') {
        return onToggleExpended()
      }
    }

    //to check if the SendMessage key is pressed
    //other keys should be ignored
    const isEnterPressed = event.key === 'Enter' && !event.nativeEvent.isComposing
    if (isEnterPressed) {
      if (quickPanel.isVisible) return event.preventDefault()

      if (isSendMessageKeyPressed(event, sendMessageShortcut)) {
        sendMessage()
        return event.preventDefault()
      } else {
        //shift+enter's default behavior is to add a new line, ignore it
        if (!event.shiftKey) {
          event.preventDefault()

          const textArea = textareaRef.current?.resizableTextArea?.textArea
          if (textArea) {
            const start = textArea.selectionStart
            const end = textArea.selectionEnd
            const text = textArea.value
            const newText = text.substring(0, start) + '\n' + text.substring(end)

            // update text by setState, not directly modify textarea.value
            setText(newText)

            // set cursor position in the next render cycle
            setTimeout(() => {
              textArea.selectionStart = textArea.selectionEnd = start + 1
              onInput() // trigger resizeTextArea
            }, 0)
          }
        }
      }
    }

    if (enableBackspaceDeleteModel && event.key === 'Backspace' && text.trim() === '' && mentionedModels.length > 0) {
      setMentionedModels((prev) => prev.slice(0, -1))
      return event.preventDefault()
    }

    if (enableBackspaceDeleteModel && event.key === 'Backspace' && text.trim() === '' && files.length > 0) {
      setFiles((prev) => prev.slice(0, -1))
      return event.preventDefault()
    }
  }

  const addNewTopic = useCallback(async () => {
    const topic = getDefaultTopic(assistant.id)

    await db.topics.add({ id: topic.id, messages: [] })

    // Clear previous state
    // Reset to assistant default model
    assistant.defaultModel && setModel(assistant.defaultModel)

    addTopic(topic)
    setActiveTopic(topic)

    setTimeout(() => EventEmitter.emit(EVENT_NAMES.SHOW_TOPIC_SIDEBAR), 0)
  }, [addTopic, assistant, setActiveTopic, setModel])

  const onQuote = useCallback(
    (text: string) => {
      const quotedText = formatQuotedText(text)
      setText((prevText) => {
        const newText = prevText ? `${prevText}\n${quotedText}\n` : `${quotedText}\n`
        setTimeout(() => resizeTextArea(), 0)
        return newText
      })
      textareaRef.current?.focus()
    },
    [resizeTextArea]
  )

  const onPause = async () => {
    await pauseMessages()
  }

  const clearTopic = async () => {
    if (loading) {
      await onPause()
      await delay(1)
    }
    EventEmitter.emit(EVENT_NAMES.CLEAR_MESSAGES)
  }

  const onNewContext = () => {
    if (loading) {
      onPause()
      return
    }
    EventEmitter.emit(EVENT_NAMES.NEW_CONTEXT)
  }

  const onInput = () => !expended && resizeTextArea()

  const onChange = useCallback(
    (e: React.ChangeEvent<HTMLTextAreaElement>) => {
      const newText = e.target.value
      setText(newText)

      const textArea = textareaRef.current?.resizableTextArea?.textArea
      const cursorPosition = textArea?.selectionStart ?? 0
      const lastSymbol = newText[cursorPosition - 1]

      if (enableQuickPanelTriggers && !quickPanel.isVisible && lastSymbol === '/') {
        const quickPanelMenu =
          inputbarToolsRef.current?.getQuickPanelMenu({
            t,
            files,
            couldAddImageFile,
            text: newText,
            openSelectFileMenu,
            translate
          }) || []

        quickPanel.open({
          title: t('settings.quickPanel.title'),
          list: quickPanelMenu,
          symbol: '/'
        })
      }

      if (enableQuickPanelTriggers && !quickPanel.isVisible && lastSymbol === '@') {
        inputbarToolsRef.current?.openMentionModelsPanel()
      }
    },
    [enableQuickPanelTriggers, quickPanel, t, files, couldAddImageFile, openSelectFileMenu, translate]
  )

  const onPaste = useCallback(
    async (event: ClipboardEvent) => {
      return await PasteService.handlePaste(
        event,
        isVisionModel(model),
        isGenerateImageModel(model),
        supportedExts,
        setFiles,
        setText,
        pasteLongTextAsFile,
        pasteLongTextThreshold,
        text,
        resizeTextArea,
        t
      )
    },
    [model, pasteLongTextAsFile, pasteLongTextThreshold, resizeTextArea, supportedExts, t, text]
  )

  const handleDragOver = (e: React.DragEvent<HTMLDivElement>) => {
    e.preventDefault()
    e.stopPropagation()
    setIsFileDragging(true)
  }

  const handleDragEnter = (e: React.DragEvent<HTMLDivElement>) => {
    e.preventDefault()
    e.stopPropagation()
    setIsFileDragging(true)
  }

  const handleDragLeave = (e: React.DragEvent<HTMLDivElement>) => {
    e.preventDefault()
    e.stopPropagation()
    setIsFileDragging(false)
  }

  const handleDrop = useCallback(
    async (e: React.DragEvent<HTMLDivElement>) => {
      e.preventDefault()
      e.stopPropagation()
      setIsFileDragging(false)

      const files = await getFilesFromDropEvent(e).catch((err) => {
        Logger.error('[Inputbar] handleDrop:', err)
        return null
      })

      if (files) {
        let supportedFiles = 0

        files.forEach((file) => {
          if (supportedExts.includes(getFileExtension(file.path))) {
            setFiles((prevFiles) => [...prevFiles, file])
            supportedFiles++
          }
        })

        // 如果有文件，但都不支持
        if (files.length > 0 && supportedFiles === 0) {
          window.message.info({
            key: 'file_not_supported',
            content: t('chat.input.file_not_supported')
          })
        }
      }
    },
    [supportedExts, t]
  )

  const onTranslated = (translatedText: string) => {
    setText(translatedText)
    setTimeout(() => resizeTextArea(), 0)
  }

  const handleDragStart = (e: React.MouseEvent) => {
    e.preventDefault()
    setIsDragging(true)
    startDragY.current = e.clientY
    const textArea = textareaRef.current?.resizableTextArea?.textArea
    if (textArea) {
      startHeight.current = textArea.offsetHeight
    }
  }

  const handleDrag = useCallback(
    (e: MouseEvent) => {
      if (!isDragging) return

      const delta = startDragY.current - e.clientY // 改变计算方向
      const viewportHeight = window.innerHeight
      const maxHeightInPixels = viewportHeight * 0.7

      const newHeight = Math.min(maxHeightInPixels, Math.max(startHeight.current + delta, 30))
      const textArea = textareaRef.current?.resizableTextArea?.textArea

      if (textArea) {
        textArea.style.height = `${newHeight}px`
        setExpend(newHeight == maxHeightInPixels)
        setTextareaHeight(newHeight)
      }
    },
    [isDragging]
  )

  const handleDragEnd = useCallback(() => {
    setIsDragging(false)
  }, [])

  useEffect(() => {
    if (isDragging) {
      document.addEventListener('mousemove', handleDrag)
      document.addEventListener('mouseup', handleDragEnd)
    }
    return () => {
      document.removeEventListener('mousemove', handleDrag)
      document.removeEventListener('mouseup', handleDragEnd)
    }
  }, [isDragging, handleDrag, handleDragEnd])

  // 注册粘贴处理函数并初始化全局监听
  useEffect(() => {
    // 确保全局paste监听器仅初始化一次
    PasteService.init()

    // 注册当前组件的粘贴处理函数
    PasteService.registerHandler('inputbar', onPaste)

    // 卸载时取消注册
    return () => {
      PasteService.unregisterHandler('inputbar')
    }
  }, [onPaste])

  useShortcut('new_topic', () => {
    addNewTopic()
    EventEmitter.emit(EVENT_NAMES.SHOW_TOPIC_SIDEBAR)
    textareaRef.current?.focus()
  })

  useShortcut('clear_topic', clearTopic)

  useEffect(() => {
    const _setEstimateTokenCount = debounce(setEstimateTokenCount, 100, { leading: false, trailing: true })
    const unsubscribes = [
      EventEmitter.on(EVENT_NAMES.ESTIMATED_TOKEN_COUNT, ({ tokensCount, contextCount }) => {
        _setEstimateTokenCount(tokensCount)
        setContextCount({ current: contextCount.current, max: contextCount.max }) // 现在contextCount是一个对象而不是单个数值
      }),
      EventEmitter.on(EVENT_NAMES.ADD_NEW_TOPIC, addNewTopic)
    ]

    // 监听引用事件
    const quoteFromAnywhereRemover = window.electron?.ipcRenderer.on(
      IpcChannel.App_QuoteToMain,
      (_, selectedText: string) => onQuote(selectedText)
    )

    return () => {
      unsubscribes.forEach((unsub) => unsub())
      quoteFromAnywhereRemover?.()
    }
  }, [addNewTopic, onQuote])

  useEffect(() => {
    if (!document.querySelector('.topview-fullscreen-container')) {
      textareaRef.current?.focus()
    }
  }, [assistant, topic])

  useEffect(() => {
    setTimeout(() => resizeTextArea(), 0)
    // eslint-disable-next-line react-hooks/exhaustive-deps
  }, [])

  useEffect(() => {
    return () => {
      if (spaceClickTimer.current) {
        clearTimeout(spaceClickTimer.current)
      }
    }
  }, [])

  useEffect(() => {
    const onFocus = () => {
      if (document.activeElement?.closest('.ant-modal')) {
        return
      }

      const lastFocusedComponent = PasteService.getLastFocusedComponent()

      if (!lastFocusedComponent || lastFocusedComponent === 'inputbar') {
        textareaRef.current?.focus()
      }
    }
    window.addEventListener('focus', onFocus)
    return () => window.removeEventListener('focus', onFocus)
  }, [])

  useEffect(() => {
    // if assistant knowledge bases are undefined return []
    setSelectedKnowledgeBases(showKnowledgeIcon ? (assistant.knowledge_bases ?? []) : [])
  }, [assistant.id, assistant.knowledge_bases, showKnowledgeIcon])

  const handleKnowledgeBaseSelect = (bases?: KnowledgeBase[]) => {
    updateAssistant({ ...assistant, knowledge_bases: bases })
    setSelectedKnowledgeBases(bases ?? [])
  }

  const handleRemoveModel = (model: Model) => {
    setMentionedModels(mentionedModels.filter((m) => m.id !== model.id))
  }

  const handleRemoveKnowledgeBase = (knowledgeBase: KnowledgeBase) => {
    const newKnowledgeBases = assistant.knowledge_bases?.filter((kb) => kb.id !== knowledgeBase.id)
    updateAssistant({
      ...assistant,
      knowledge_bases: newKnowledgeBases
    })
    setSelectedKnowledgeBases(newKnowledgeBases ?? [])
  }

  const onEnableGenerateImage = () => {
    updateAssistant({ ...assistant, enableGenerateImage: !assistant.enableGenerateImage })
  }

  useEffect(() => {
    if (!isWebSearchModel(model) && assistant.enableWebSearch) {
      updateAssistant({ ...assistant, enableWebSearch: false })
    }
    if (assistant.webSearchProviderId && !WebSearchService.isWebSearchEnabled(assistant.webSearchProviderId)) {
      updateAssistant({ ...assistant, webSearchProviderId: undefined })
    }
    if (!isGenerateImageModel(model) && assistant.enableGenerateImage) {
      updateAssistant({ ...assistant, enableGenerateImage: false })
    }
    if (isGenerateImageModel(model) && !assistant.enableGenerateImage && !isSupportedDisableGenerationModel(model)) {
      updateAssistant({ ...assistant, enableGenerateImage: true })
    }
  }, [assistant, model, updateAssistant])

  const onMentionModel = useCallback(
    (model: Model) => {
      // 我想应该没有模型是只支持视觉而不支持文本的？
      if (isVisionModel(model) || couldMentionNotVisionModel) {
        setMentionedModels((prev) => {
          const modelId = getModelUniqId(model)
          const exists = prev.some((m) => getModelUniqId(m) === modelId)
          return exists ? prev.filter((m) => getModelUniqId(m) !== modelId) : [...prev, model]
        })
      } else {
        console.error('在已上传图片时，不能添加非视觉模型')
      }
    },
    [couldMentionNotVisionModel]
  )

  const onToggleExpended = () => {
    const currentlyExpanded = expended || !!textareaHeight
    const shouldExpand = !currentlyExpanded
    setExpend(shouldExpand)
    const textArea = textareaRef.current?.resizableTextArea?.textArea
    if (!textArea) return
    if (shouldExpand) {
      textArea.style.height = '70vh'
      setTextareaHeight(window.innerHeight * 0.7)
    } else {
      textArea.style.height = 'auto'
      setTextareaHeight(undefined)
      setTimeout(() => resizeTextArea(true), 0)
    }

    textareaRef.current?.focus()
  }

  const isExpended = expended || !!textareaHeight
  const showThinkingButton = isSupportedThinkingTokenModel(model) || isSupportedReasoningEffortModel(model)

  if (isMultiSelectMode) {
    return null
  }

  return (
    <NarrowLayout style={{ width: '100%' }}>
      <Container
        onDragOver={handleDragOver}
        onDrop={handleDrop}
        onDragEnter={handleDragEnter}
        onDragLeave={handleDragLeave}
        className="inputbar">
        <QuickPanelView setInputText={setText} />
        <InputBarContainer
          id="inputbar"
          className={classNames('inputbar-container', inputFocus && 'focus', isFileDragging && 'file-dragging')}
          ref={containerRef}>
          {files.length > 0 && <AttachmentPreview files={files} setFiles={setFiles} />}
          {selectedKnowledgeBases.length > 0 && (
            <KnowledgeBaseInput
              selectedKnowledgeBases={selectedKnowledgeBases}
              onRemoveKnowledgeBase={handleRemoveKnowledgeBase}
            />
          )}
          {mentionedModels.length > 0 && (
            <MentionModelsInput selectedModels={mentionedModels} onRemoveModel={handleRemoveModel} />
          )}
          <Textarea
            value={text}
            onChange={onChange}
            onKeyDown={handleKeyDown}
            placeholder={
              isTranslating
                ? t('chat.input.translating')
                : t('chat.input.placeholder', { key: getSendMessageShortcutLabel(sendMessageShortcut) })
            }
            autoFocus
            variant="borderless"
            spellCheck={enableSpellCheck}
            rows={2}
            autoSize={textareaHeight ? false : { minRows: 2, maxRows: 20 }}
            ref={textareaRef}
            style={{
              fontSize,
              minHeight: textareaHeight ? `${textareaHeight}px` : '30px'
            }}
            styles={{ textarea: TextareaStyle }}
            onFocus={(e: React.FocusEvent<HTMLTextAreaElement>) => {
              setInputFocus(true)
              // 记录当前聚焦的组件
              PasteService.setLastFocusedComponent('inputbar')
              if (e.target.value.length === 0) {
                e.target.setSelectionRange(0, 0)
              }
            }}
            onBlur={() => setInputFocus(false)}
            onInput={onInput}
            disabled={searching}
            onPaste={(e) => onPaste(e.nativeEvent)}
            onClick={() => {
              searching && dispatch(setSearching(false))
              quickPanel.close()
            }}
          />
          <DragHandle onMouseDown={handleDragStart}>
            <HolderOutlined />
          </DragHandle>
          <Toolbar>
            <InputbarTools
              ref={inputbarToolsRef}
              assistant={assistant}
              model={model}
              files={files}
              extensions={supportedExts}
              setFiles={setFiles}
              showThinkingButton={showThinkingButton}
              showKnowledgeIcon={showKnowledgeIcon}
              selectedKnowledgeBases={selectedKnowledgeBases}
              handleKnowledgeBaseSelect={handleKnowledgeBaseSelect}
              setText={setText}
              resizeTextArea={resizeTextArea}
              mentionModels={mentionedModels}
              onMentionModel={onMentionModel}
              couldMentionNotVisionModel={couldMentionNotVisionModel}
              couldAddImageFile={couldAddImageFile}
              onEnableGenerateImage={onEnableGenerateImage}
              isExpended={isExpended}
              onToggleExpended={onToggleExpended}
              addNewTopic={addNewTopic}
              clearTopic={clearTopic}
              onNewContext={onNewContext}
              newTopicShortcut={newTopicShortcut}
              cleanTopicShortcut={cleanTopicShortcut}
            />
            <ToolbarMenu>
              <TokenCount
                estimateTokenCount={estimateTokenCount}
                inputTokenCount={inputTokenCount}
                contextCount={contextCount}
                ToolbarButton={ToolbarButton}
                onClick={onNewContext}
              />
              <SettingButton assistant={assistant} ToolbarButton={ToolbarButton} />
              <TranslateButton text={text} onTranslated={onTranslated} isLoading={isTranslating} />
              {loading && (
<<<<<<< HEAD
                <Tooltip placement="top" title={t('chat.input.pause')} arrow>
                  <ToolbarButton type="text" onClick={onPause} style={{ width: 30, height: 30, marginRight: 2 }}>
                    <CirclePause style={{ color: 'var(--color-error)' }} size={28} />
=======
                <Tooltip placement="top" title={t('chat.input.pause')} mouseLeaveDelay={0} arrow>
                  <ToolbarButton type="text" onClick={onPause} style={{ marginRight: -2, marginTop: 1 }}>
                    <CirclePause style={{ color: 'var(--color-error)', fontSize: 20 }} />
>>>>>>> 5b9ff305
                  </ToolbarButton>
                </Tooltip>
              )}
              {!loading && <SendMessageButton sendMessage={sendMessage} disabled={loading || inputEmpty} />}
            </ToolbarMenu>
          </Toolbar>
        </InputBarContainer>
      </Container>
    </NarrowLayout>
  )
}

// Add these styled components at the bottom
const DragHandle = styled.div`
  position: absolute;
  top: -3px;
  left: 0;
  right: 0;
  height: 6px;
  display: flex;
  align-items: center;
  justify-content: center;
  cursor: row-resize;
  color: var(--color-icon);
  opacity: 0;
  transition: opacity 0.2s;
  z-index: 1;

  &:hover {
    opacity: 1;
  }

  .anticon {
    transform: rotate(90deg);
    font-size: 14px;
  }
`

const Container = styled.div`
  display: flex;
  flex-direction: column;
  position: relative;
  z-index: 2;
  padding: 0 24px 18px 24px;
`

const InputBarContainer = styled.div`
  border: 1px solid var(--color-border);
  transition: all 0.2s ease;
  position: relative;
<<<<<<< HEAD
  margin: 16px 20px;
  border-radius: 15px;
=======
  border-radius: 20px;
>>>>>>> 5b9ff305
  padding-top: 8px; // 为拖动手柄留出空间
  background-color: var(--color-background-opacity);

  &.file-dragging {
    border: 2px dashed #2ecc71;

    &::before {
      content: '';
      position: absolute;
      top: 0;
      left: 0;
      right: 0;
      bottom: 0;
      background-color: rgba(46, 204, 113, 0.03);
      border-radius: 14px;
      z-index: 5;
      pointer-events: none;
    }
  }
`

const TextareaStyle: CSSProperties = {
  paddingLeft: 0,
  padding: '6px 15px 0px' // 减小顶部padding
}

const Textarea = styled(TextArea)`
  padding: 0;
  border-radius: 0;
  display: flex;
  resize: none !important;
  overflow: auto;
  width: 100%;
  box-sizing: border-box;
  transition: none !important;
  &.ant-input {
    line-height: 1.4;
  }
  .ant-input-textarea-show-count::after {
    transition: none !important;
  }
  &::-webkit-scrollbar {
    width: 3px;
  }
`

const Toolbar = styled.div`
  display: flex;
  flex-direction: row;
  justify-content: space-between;
  padding: 5px 8px;
  height: 40px;
  gap: 16px;
  position: relative;
  z-index: 2;
  flex-shrink: 0;
`

const ToolbarMenu = styled.div`
  display: flex;
  flex-direction: row;
  align-items: center;
  gap: 6px;
`

export const ToolbarButton = styled(Button)`
  width: 30px;
  height: 30px;
  font-size: 16px;
  border-radius: 50%;
  transition: all 0.3s ease;
  color: var(--color-icon);
  display: flex;
  flex-direction: row;
  justify-content: center;
  align-items: center;
  padding: 0;
  &.anticon,
  &.iconfont {
    transition: all 0.3s ease;
    color: var(--color-icon);
  }
  .icon-a-addchat {
    font-size: 18px;
    margin-bottom: -2px;
  }
  &:hover {
    background-color: var(--color-background-soft);
    .anticon,
    .iconfont {
      color: var(--color-text-1);
    }
  }
  &.active {
    background-color: var(--color-primary) !important;
    .anticon,
    .iconfont,
    .chevron-icon {
      color: var(--color-white-soft);
    }
    &:hover {
      background-color: var(--color-primary);
    }
  }
`

export default Inputbar<|MERGE_RESOLUTION|>--- conflicted
+++ resolved
@@ -895,15 +895,9 @@
               <SettingButton assistant={assistant} ToolbarButton={ToolbarButton} />
               <TranslateButton text={text} onTranslated={onTranslated} isLoading={isTranslating} />
               {loading && (
-<<<<<<< HEAD
-                <Tooltip placement="top" title={t('chat.input.pause')} arrow>
+                <Tooltip placement="top" title={t('chat.input.pause')} mouseEnterDelay={0} arrow>
                   <ToolbarButton type="text" onClick={onPause} style={{ width: 30, height: 30, marginRight: 2 }}>
                     <CirclePause style={{ color: 'var(--color-error)' }} size={28} />
-=======
-                <Tooltip placement="top" title={t('chat.input.pause')} mouseLeaveDelay={0} arrow>
-                  <ToolbarButton type="text" onClick={onPause} style={{ marginRight: -2, marginTop: 1 }}>
-                    <CirclePause style={{ color: 'var(--color-error)', fontSize: 20 }} />
->>>>>>> 5b9ff305
                   </ToolbarButton>
                 </Tooltip>
               )}
@@ -954,12 +948,8 @@
   border: 1px solid var(--color-border);
   transition: all 0.2s ease;
   position: relative;
-<<<<<<< HEAD
   margin: 16px 20px;
-  border-radius: 15px;
-=======
   border-radius: 20px;
->>>>>>> 5b9ff305
   padding-top: 8px; // 为拖动手柄留出空间
   background-color: var(--color-background-opacity);
 
