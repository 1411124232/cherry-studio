import { QuickPanelListItem, useQuickPanel } from '@renderer/components/QuickPanel'
import { isWebSearchModel } from '@renderer/config/models'
import { useAssistant } from '@renderer/hooks/useAssistant'
import { useWebSearchProviders } from '@renderer/hooks/useWebSearchProviders'
import WebSearchService from '@renderer/services/WebSearchService'
import { Assistant, WebSearchProvider } from '@renderer/types'
import { hasObjectKey } from '@renderer/utils'
import { Tooltip } from 'antd'
import { Globe } from 'lucide-react'
import { FC, memo, useCallback, useImperativeHandle, useMemo } from 'react'
import { useTranslation } from 'react-i18next'

export interface WebSearchButtonRef {
  openQuickPanel: () => void
}

interface Props {
  ref?: React.RefObject<WebSearchButtonRef | null>
  assistant: Assistant
  ToolbarButton: any
}

const WebSearchButton: FC<Props> = ({ ref, assistant, ToolbarButton }) => {
  const { t } = useTranslation()
  const quickPanel = useQuickPanel()
  const { providers } = useWebSearchProviders()
  const { updateAssistant } = useAssistant(assistant.id)

  const enableWebSearch = assistant?.webSearchProviderId || assistant.enableWebSearch

  const updateSelectedWebSearchProvider = useCallback(
    (providerId?: WebSearchProvider['id']) => {
      // TODO: updateAssistant有性能问题，会导致关闭快捷面板卡顿
      setTimeout(() => {
        const currentWebSearchProviderId = assistant.webSearchProviderId
        const newWebSearchProviderId = currentWebSearchProviderId === providerId ? undefined : providerId
        updateAssistant({ ...assistant, webSearchProviderId: newWebSearchProviderId, enableWebSearch: false })
      }, 200)
    },
    [assistant, updateAssistant]
  )

  const updateSelectedWebSearchBuiltin = useCallback(() => {
    // TODO: updateAssistant有性能问题，会导致关闭快捷面板卡顿
    setTimeout(() => {
      updateAssistant({ ...assistant, webSearchProviderId: undefined, enableWebSearch: !assistant.enableWebSearch })
    }, 200)
  }, [assistant, updateAssistant])

  const providerItems = useMemo<QuickPanelListItem[]>(() => {
    const isWebSearchModelEnabled = assistant.model && isWebSearchModel(assistant.model)

    const items: QuickPanelListItem[] = providers
      .map((p) => ({
        label: p.name,
        description: WebSearchService.isWebSearchEnabled(p.id)
          ? hasObjectKey(p, 'apiKey')
            ? t('settings.tool.websearch.apikey')
            : t('settings.tool.websearch.free')
          : t('chat.input.web_search.enable_content'),
        icon: <Globe />,
        isSelected: p.id === assistant?.webSearchProviderId,
        disabled: !WebSearchService.isWebSearchEnabled(p.id),
        action: () => updateSelectedWebSearchProvider(p.id)
      }))
      .filter((o) => !o.disabled)

    if (isWebSearchModelEnabled) {
      items.unshift({
        label: t('chat.input.web_search.builtin'),
        description: isWebSearchModelEnabled
          ? t('chat.input.web_search.builtin.enabled_content')
          : t('chat.input.web_search.builtin.disabled_content'),
        icon: <Globe />,
        isSelected: assistant.enableWebSearch,
        disabled: !isWebSearchModelEnabled,
        action: () => updateSelectedWebSearchBuiltin()
      })
    }

    return items
  }, [
    assistant.enableWebSearch,
    assistant.model,
    assistant?.webSearchProviderId,
    providers,
    t,
    updateSelectedWebSearchBuiltin,
    updateSelectedWebSearchProvider
  ])

  const openQuickPanel = useCallback(() => {
    if (assistant.webSearchProviderId) {
      return updateSelectedWebSearchProvider(undefined)
    }

    if (assistant.enableWebSearch) {
      return updateSelectedWebSearchBuiltin()
    }

    quickPanel.open({
      title: t('chat.input.web_search'),
      list: providerItems,
      symbol: '?',
      pageSize: 9
    })
  }, [
    assistant.webSearchProviderId,
    assistant.enableWebSearch,
    quickPanel,
    t,
    providerItems,
    updateSelectedWebSearchProvider,
    updateSelectedWebSearchBuiltin
  ])

  const handleOpenQuickPanel = useCallback(() => {
    if (quickPanel.isVisible && quickPanel.symbol === '?') {
      quickPanel.close()
    } else {
      openQuickPanel()
    }
  }, [openQuickPanel, quickPanel])

  useImperativeHandle(ref, () => ({
    openQuickPanel
  }))

  return (
    <Tooltip
      placement="top"
      title={enableWebSearch ? t('common.close') : t('chat.input.web_search')}
      mouseLeaveDelay={0}
      arrow>
      <ToolbarButton type="text" onClick={handleOpenQuickPanel}>
        <Globe
          size={18}
          style={{
<<<<<<< HEAD
            color:
              assistant?.webSearchProviderId || assistant.enableWebSearch ? 'var(--color-primary)' : 'var(--color-icon)'
=======
            color: enableWebSearch ? 'var(--color-link)' : 'var(--color-icon)'
>>>>>>> 5b9ff305
          }}
        />
      </ToolbarButton>
    </Tooltip>
  )
}

export default memo(WebSearchButton)<|MERGE_RESOLUTION|>--- conflicted
+++ resolved
@@ -136,12 +136,7 @@
         <Globe
           size={18}
           style={{
-<<<<<<< HEAD
-            color:
-              assistant?.webSearchProviderId || assistant.enableWebSearch ? 'var(--color-primary)' : 'var(--color-icon)'
-=======
-            color: enableWebSearch ? 'var(--color-link)' : 'var(--color-icon)'
->>>>>>> 5b9ff305
+            color: enableWebSearch ? 'var(--color-primary)' : 'var(--color-icon)'
           }}
         />
       </ToolbarButton>
