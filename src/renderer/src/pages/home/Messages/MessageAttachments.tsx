--- conflicted
+++ resolved
@@ -24,8 +24,6 @@
 }
 
 const MessageAttachments: FC<Props> = ({ block }) => {
-<<<<<<< HEAD
-=======
   // const handleCopyImage = async (image: FileMetadata) => {
   //   const data = await FileManager.readFile(image)
   //   const blob = new Blob([data], { type: 'image/png' })
@@ -33,7 +31,6 @@
   //   await navigator.clipboard.write([item])
   // }
 
->>>>>>> 5b9ff305
   if (!block.file) {
     return null
   }
