--- conflicted
+++ resolved
@@ -10,12 +10,8 @@
 import db from '@renderer/databases'
 import { handleDelete, handleRename, sortFiles, tempFilesSort } from '@renderer/services/FileAction'
 import FileManager from '@renderer/services/FileManager'
-<<<<<<< HEAD
 import store from '@renderer/store'
-import { FileType, FileTypes } from '@renderer/types'
-=======
 import { FileMetadata, FileTypes } from '@renderer/types'
->>>>>>> 5b9ff305
 import { formatFileSize } from '@renderer/utils'
 import { Button, Checkbox, Dropdown, Empty, Flex, Popconfirm } from 'antd'
 import dayjs from 'dayjs'
