<<<<<<< HEAD
import { Center } from '@renderer/components/Layout'
import { useMinapps } from '@renderer/hooks/useMinapps'
import { Empty } from 'antd'
import { isEmpty } from 'lodash'
import React, { FC, useState } from 'react'
=======
import { Navbar, NavbarMain } from '@renderer/components/app/Navbar'
import { useMinapps } from '@renderer/hooks/useMinapps'
import { Button, Input } from 'antd'
import { Search, SettingsIcon, X } from 'lucide-react'
import React, { FC, useEffect, useState } from 'react'
>>>>>>> e13b1364
import { useTranslation } from 'react-i18next'
import { useLocation } from 'react-router'
import styled from 'styled-components'

import App from './App'
import MiniAppSettings from './MiniappSettings/MiniAppSettings'
import NewAppButton from './NewAppButton'

const AppsPage: FC = () => {
  const { t } = useTranslation()
  const [search, setSearch] = useState('')
  const { minapps } = useMinapps()
  const [isSettingsOpen, setIsSettingsOpen] = useState(false)
  const location = useLocation()

  const filteredApps = search
    ? minapps.filter(
        (app) => app.name.toLowerCase().includes(search.toLowerCase()) || app.url.includes(search.toLowerCase())
      )
    : minapps

  // Calculate the required number of lines
  const itemsPerRow = Math.floor(930 / 115) // Maximum width divided by the width of each item (including spacing)
  const rowCount = Math.ceil((filteredApps.length + 1) / itemsPerRow) // +1 for the add button
  // Each line height is 85px (60px icon + 5px margin + 12px text + spacing)
  const containerHeight = rowCount * 85 + (rowCount - 1) * 25 // 25px is the line spacing.

  // Disable right-click menu in blank area
  const handleContextMenu = (e: React.MouseEvent) => {
    e.preventDefault()
  }

  useEffect(() => {
    setIsSettingsOpen(false)
  }, [location.key])

  return (
    <Container onContextMenu={handleContextMenu}>
<<<<<<< HEAD
      {/* <Navbar>
        <NavbarCenter style={{ borderRight: 'none', justifyContent: 'space-between' }}>
=======
      <Navbar>
        <NavbarMain>
>>>>>>> e13b1364
          {t('minapp.title')}
          <Input
            placeholder={t('common.search')}
            className="nodrag"
            style={{
              width: '30%',
              height: 28,
              borderRadius: 15,
              position: 'absolute',
              left: '50vw',
              transform: 'translateX(-50%)'
            }}
            size="small"
            variant="filled"
            suffix={<Search size={18} />}
            value={search}
            onChange={(e) => setSearch(e.target.value)}
            disabled={isSettingsOpen}
          />
          <Button
            type="text"
            className="nodrag"
            icon={isSettingsOpen ? <X size={18} /> : <SettingsIcon size={18} color="var(--color-text-2)" />}
            onClick={() => setIsSettingsOpen(!isSettingsOpen)}
          />
<<<<<<< HEAD
          <div style={{ width: 80 }} />
        </NavbarCenter>
      </Navbar> */}
=======
        </NavbarMain>
      </Navbar>
>>>>>>> e13b1364
      <ContentContainer id="content-container">
        {isSettingsOpen && <MiniAppSettings />}
        {!isSettingsOpen && (
          <AppsContainer style={{ height: containerHeight }}>
            {filteredApps.map((app) => (
              <App key={app.id} app={app} />
            ))}
            <NewAppButton />
          </AppsContainer>
        )}
      </ContentContainer>
    </Container>
  )
}

const Container = styled.div`
  display: flex;
  flex: 1;
  flex-direction: column;
  height: 100%;
`

const ContentContainer = styled.div`
  display: flex;
  flex: 1;
  flex-direction: row;
  justify-content: center;
  height: 100%;
  overflow-y: auto;
  padding: 50px;
`

const AppsContainer = styled.div`
  display: grid;
  min-width: 0;
  max-width: 930px;
  width: 100%;
  grid-template-columns: repeat(auto-fill, 90px);
  gap: 25px;
  justify-content: center;
`

export default AppsPage<|MERGE_RESOLUTION|>--- conflicted
+++ resolved
@@ -1,16 +1,8 @@
-<<<<<<< HEAD
-import { Center } from '@renderer/components/Layout'
-import { useMinapps } from '@renderer/hooks/useMinapps'
-import { Empty } from 'antd'
-import { isEmpty } from 'lodash'
-import React, { FC, useState } from 'react'
-=======
 import { Navbar, NavbarMain } from '@renderer/components/app/Navbar'
 import { useMinapps } from '@renderer/hooks/useMinapps'
 import { Button, Input } from 'antd'
 import { Search, SettingsIcon, X } from 'lucide-react'
 import React, { FC, useEffect, useState } from 'react'
->>>>>>> e13b1364
 import { useTranslation } from 'react-i18next'
 import { useLocation } from 'react-router'
 import styled from 'styled-components'
@@ -49,13 +41,8 @@
 
   return (
     <Container onContextMenu={handleContextMenu}>
-<<<<<<< HEAD
-      {/* <Navbar>
-        <NavbarCenter style={{ borderRight: 'none', justifyContent: 'space-between' }}>
-=======
       <Navbar>
         <NavbarMain>
->>>>>>> e13b1364
           {t('minapp.title')}
           <Input
             placeholder={t('common.search')}
@@ -81,14 +68,8 @@
             icon={isSettingsOpen ? <X size={18} /> : <SettingsIcon size={18} color="var(--color-text-2)" />}
             onClick={() => setIsSettingsOpen(!isSettingsOpen)}
           />
-<<<<<<< HEAD
-          <div style={{ width: 80 }} />
-        </NavbarCenter>
-      </Navbar> */}
-=======
         </NavbarMain>
       </Navbar>
->>>>>>> e13b1364
       <ContentContainer id="content-container">
         {isSettingsOpen && <MiniAppSettings />}
         {!isSettingsOpen && (
