--- conflicted
+++ resolved
@@ -1,7 +1,3 @@
-<<<<<<< HEAD
-=======
-import { NavbarCenter, NavbarMain } from '@renderer/components/app/Navbar'
->>>>>>> 75b9e2f4
 import { useMinapps } from '@renderer/hooks/useMinapps'
 import { Button, Input } from 'antd'
 import { Search, SettingsIcon } from 'lucide-react'
@@ -44,7 +40,6 @@
 
   return (
     <Container onContextMenu={handleContextMenu}>
-<<<<<<< HEAD
       {/* <Navbar> */}
       {/* <NavbarMain> */}
       {/* {t('minapp.title')} */}
@@ -76,34 +71,6 @@
       </div>
       {/* </NavbarMain> */}
       {/* </Navbar> */}
-=======
-      <NavbarMain>
-        <NavbarCenter>
-          {t('minapp.title')}
-          <Input
-            placeholder={t('common.search')}
-            className="nodrag"
-            style={{
-              width: '30%',
-              height: 28,
-              borderRadius: 15
-            }}
-            size="small"
-            variant="filled"
-            suffix={<Search size={18} />}
-            value={search}
-            onChange={(e) => setSearch(e.target.value)}
-            disabled={isSettingsOpen}
-          />
-          <Button
-            type="text"
-            className="nodrag"
-            icon={<SettingsIcon size={18} color={isSettingsOpen ? 'var(--color-primary)' : 'var(--color-text-2)'} />}
-            onClick={() => setIsSettingsOpen(!isSettingsOpen)}
-          />
-        </NavbarCenter>
-      </NavbarMain>
->>>>>>> 75b9e2f4
       <ContentContainer id="content-container">
         {isSettingsOpen && <MiniAppSettings />}
         {!isSettingsOpen && (
