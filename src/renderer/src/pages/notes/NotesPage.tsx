import { loggerService } from '@logger'
import { RichEditorRef } from '@renderer/components/RichEditor/types'
import { useNotesSettings } from '@renderer/hooks/useNotesSettings'
import { useSettings } from '@renderer/hooks/useSettings'
import {
  createFolder,
  createNote,
  deleteNode,
  moveNode,
  renameNode,
  sortAllLevels,
  uploadNote
} from '@renderer/services/NotesService'
import { getNotesTree, isParentNode, updateNodeInTree } from '@renderer/services/NotesTreeService'
import { useAppDispatch, useAppSelector } from '@renderer/store'
import { selectActiveNodeId, setActiveNodeId } from '@renderer/store/note'
import { NotesSortType, NotesTreeNode } from '@renderer/types/note'
import { useLiveQuery } from 'dexie-react-hooks'
import { FC, useCallback, useEffect, useMemo, useRef, useState } from 'react'
import { useTranslation } from 'react-i18next'
import styled from 'styled-components'

import HeaderNavbar from './HeaderNavbar'
import NotesEditor from './NotesEditor'
import NotesSidebar from './NotesSidebar'

const logger = loggerService.withContext('NotesPage')

const NotesPage: FC = () => {
  const editorRef = useRef<RichEditorRef>(null)
  const { t } = useTranslation()
  const { showWorkspace } = useSettings()
  const dispatch = useAppDispatch()
  const activeNodeId = useAppSelector(selectActiveNodeId)
  const { settings, notesPath, updateNotesPath } = useNotesSettings()
  const [currentContent, setCurrentContent] = useState<string>('')

  const notesTreeQuery = useLiveQuery(() => getNotesTree(), [])
  const notesTree = useMemo(() => notesTreeQuery || [], [notesTreeQuery])
  const [tokenCount, setTokenCount] = useState(0)
  const [isLoading, setIsLoading] = useState<boolean>(false)
  const watcherRef = useRef<(() => void) | null>(null) // 保存清理函数
  const activeNodeIdRef = useRef(activeNodeId)
  const currentContentRef = useRef(currentContent)
  const notesTreeRef = useRef(notesTree)

  // 同步 refs 的值
  useEffect(() => {
    activeNodeIdRef.current = activeNodeId
  }, [activeNodeId])

  useEffect(() => {
    currentContentRef.current = currentContent
  }, [currentContent])

  useEffect(() => {
    notesTreeRef.current = notesTree
  }, [notesTree])

  useEffect(() => {
    const updateCharCount = () => {
      const textContent = editorRef.current?.getContent() || currentContent
      const plainText = textContent.replace(/<[^>]*>/g, '')
      setTokenCount(plainText.length)
    }
    updateCharCount()
  }, [currentContent])

  // 查找树节点 by ID
  const findNodeById = useCallback((tree: NotesTreeNode[], nodeId: string): NotesTreeNode | null => {
    for (const node of tree) {
      if (node.id === nodeId) {
        return node
      }
      if (node.children) {
        const found = findNodeById(node.children, nodeId)
        if (found) return found
      }
    }
    return null
  }, [])

  // 保存当前笔记内容
  const saveCurrentNote = useCallback(
    async (content: string) => {
      if (!activeNodeId || content === currentContent) return

      try {
        const activeNode = findNodeById(notesTree, activeNodeId)
        if (activeNode && activeNode.type === 'file') {
          await window.api.file.write(activeNode.externalPath, content)
        }
      } catch (error) {
        logger.error('Failed to save note:', error as Error)
      }
    },
    [activeNodeId, currentContent, findNodeById, notesTree]
  )

  // TODO 节流
  const handleMarkdownChange = useCallback(
    (newMarkdown: string) => {
      setCurrentContent(newMarkdown)
      saveCurrentNote(newMarkdown)
    },
    [saveCurrentNote]
  )

  useEffect(() => {
    async function initialize() {
      if (!notesPath) {
        // 首次启动，获取默认路径
        const info = await window.api.getAppInfo()
        const defaultPath = info.notesPath
        updateNotesPath(defaultPath)
        return
      }
    }

    initialize()
    // eslint-disable-next-line react-hooks/exhaustive-deps
  }, [notesPath])

  // 监听笔记树变化，处理 activeNodeId
  useEffect(() => {
    if (notesTree.length === 0) return

    if (activeNodeId) {
      const activeNode = findNodeById(notesTree, activeNodeId)
      if (!activeNode) {
        dispatch(setActiveNodeId(undefined))
        setCurrentContent('')
      }
    }
  }, [notesTree, activeNodeId, findNodeById, dispatch])

  useEffect(() => {
    if (!notesPath || notesTree.length === 0) return

    async function startFileWatcher() {
      // 清理之前的监控
      if (watcherRef.current) {
        watcherRef.current()
        watcherRef.current = null
      }

      // 定义文件变化处理函数
      const handleFileChange = async () => {
        try {
          if (!notesPath) return

          const currentTree = notesTreeRef.current
          const currentActiveNodeId = activeNodeIdRef.current

          if (currentActiveNodeId && currentTree.length > 0) {
            const currentActiveNode = findNodeById(currentTree, currentActiveNodeId)

            if (currentActiveNode && currentActiveNode.type === 'file') {
              try {
                const content = await window.api.file.readExternal(currentActiveNode.externalPath)
                const currentEditorContent = editorRef.current?.getMarkdown() || currentContentRef.current

                if (content !== currentEditorContent) {
                  setCurrentContent(content)
                }
              } catch (error) {
                logger.error('Failed to read updated file:', error as Error)
              }
            }
          }
        } catch (error) {
          logger.error('Failed to handle file change:', error as Error)
        }
      }

      try {
        logger.info('Starting file watcher', { path: notesPath })
        await window.api.file.startFileWatcher(notesPath)
        const removeListener = window.api.file.onFileChange(handleFileChange)
        watcherRef.current = removeListener
      } catch (error) {
        logger.error('Failed to start file watcher:', error as Error)
      }
    }

    startFileWatcher()

    return () => {
      if (watcherRef.current) {
        watcherRef.current()
        watcherRef.current = null
      }
      window.api.file.stopFileWatcher().catch((error) => {
        logger.error('Failed to stop file watcher:', error)
      })
    }
  }, [notesPath, notesTree.length, findNodeById, dispatch])

  useEffect(() => {
    editorRef.current?.setMarkdown(currentContent)
  }, [currentContent])

  // 加载笔记内容
  useEffect(() => {
    const loadNoteContent = async () => {
      if (activeNodeId && notesTree.length > 0) {
        setIsLoading(true)
        try {
          const activeNode = findNodeById(notesTree, activeNodeId)
          logger.debug('Active node:', activeNode)
          if (activeNode && activeNode.type === 'file' && activeNode.id) {
            try {
              const content = await window.api.file.readExternal(activeNode.externalPath)
              setCurrentContent(content)
            } catch (error) {
              logger.error('Failed to read file:', error as Error)
              setCurrentContent('')
            }
          }
        } catch (error) {
          logger.error('Failed to load note content:', error as Error)
          setCurrentContent('')
        } finally {
          setIsLoading(false)
        }
      } else if (!activeNodeId) {
        setCurrentContent('')
      }
    }

    loadNoteContent()
    // eslint-disable-next-line
  }, [activeNodeId, notesTree.length, findNodeById])

  // 创建文件夹
  const handleCreateFolder = useCallback(
    async (name: string) => {
      try {
        if (!notesPath) {
          throw new Error('No folder path selected')
        }
        await createFolder(name, notesPath)
      } catch (error) {
        logger.error('Failed to create folder:', error as Error)
      }
    },
    [notesPath]
  )

  // 创建笔记
  const handleCreateNote = useCallback(
    async (name: string) => {
      try {
        if (!notesPath) {
          throw new Error('No folder path selected')
        }
        const newNote = await createNote(name, '', notesPath)
        dispatch(setActiveNodeId(newNote.id))
      } catch (error) {
        logger.error('Failed to create note:', error as Error)
      }
    },
    [dispatch, notesPath]
  )

  // 切换展开状态
  const toggleNodeExpanded = useCallback(
    async (nodeId: string) => {
      try {
        const tree = await getNotesTree()
        const node = findNodeById(tree, nodeId)

        if (node && node.type === 'folder') {
          await updateNodeInTree(tree, nodeId, {
            expanded: !node.expanded
          })
        }

        return tree
      } catch (error) {
        logger.error('Failed to toggle expanded:', error as Error)
        throw error
      }
    },
    [findNodeById]
  )

  const handleToggleExpanded = useCallback(
    async (nodeId: string) => {
      try {
        await toggleNodeExpanded(nodeId)
      } catch (error) {
        logger.error('Failed to toggle expanded:', error as Error)
      }
    },
    [toggleNodeExpanded]
  )

  // 切换收藏状态
  const toggleStarred = useCallback(
    async (nodeId: string) => {
      try {
        const tree = await getNotesTree()
        const node = findNodeById(tree, nodeId)

        if (node && node.type === 'file') {
          await updateNodeInTree(tree, nodeId, {
            isStarred: !node.isStarred
          })
        }

        return tree
      } catch (error) {
        logger.error('Failed to toggle star:', error as Error)
        throw error
      }
    },
    [findNodeById]
  )

  const handleToggleStar = useCallback(
    async (nodeId: string) => {
      try {
        await toggleStarred(nodeId)
      } catch (error) {
        logger.error('Failed to toggle star:', error as Error)
      }
    },
    [toggleStarred]
  )

  // 选择节点
  const handleSelectNode = useCallback(
    async (node: NotesTreeNode) => {
      if (node.type === 'file') {
        try {
          dispatch(setActiveNodeId(node.id))
        } catch (error) {
          logger.error('Failed to load note:', error as Error)
        }
      } else if (node.type === 'folder') {
        await handleToggleExpanded(node.id)
      }
    },
    [dispatch, handleToggleExpanded] // 移除 notesTree 和 findNodeById 依赖
  )

  // 删除节点
  const handleDeleteNode = useCallback(
    async (nodeId: string) => {
      try {
        const isActiveNodeOrParent =
          activeNodeId && (nodeId === activeNodeId || isParentNode(notesTree, nodeId, activeNodeId))

        await deleteNode(nodeId)

        // 如果删除的是当前活动节点，清空编辑器
        if (isActiveNodeOrParent) {
          dispatch(setActiveNodeId(undefined))
          setCurrentContent('')
          if (editorRef.current) {
            editorRef.current.clear()
          }
        }
      } catch (error) {
        logger.error('Failed to delete node:', error as Error)
      }
    },
    [activeNodeId, notesTree, dispatch]
  )

  // 重命名节点
  const handleRenameNode = useCallback(async (nodeId: string, newName: string) => {
    try {
      await renameNode(nodeId, newName)
    } catch (error) {
      logger.error('Failed to rename node:', error as Error)
    }
  }, [])

  // 处理文件上传
  const handleUploadFiles = useCallback(
    async (files: File[]) => {
      try {
        setIsLoading(true)
        const fileToUpload = files[0]

        if (!fileToUpload) {
          window.message.warning(t('notes.no_file_selected'))
          return
        }
        // 暂时这么处理
        if (files.length > 1) {
          window.message.warning(t('notes.only_one_file_allowed'))
        }

        if (!fileToUpload.name.toLowerCase().endsWith('.md')) {
          window.message.warning(t('notes.only_markdown'))
          return
        }

        try {
          if (!notesPath) {
            throw new Error('No folder path selected')
          }
          await uploadNote(fileToUpload, notesPath)

<<<<<<< HEAD
        window.message.success(t('notes.upload_success', { count: markdownFiles.length }))
=======
          const updatedTree = await getNotesTree()
          setNotesTree(updatedTree)
          window.message.success(t('notes.upload_success', { count: 1 }))
        } catch (error) {
          logger.error(`Failed to upload note file ${fileToUpload.name}:`, error as Error)
          window.message.error(t('notes.upload_failed', { name: fileToUpload.name }))
        }
>>>>>>> 03204d05
      } catch (error) {
        logger.error('Failed to handle file upload:', error as Error)
        window.message.error(t('notes.upload_failed'))
      } finally {
        setIsLoading(false)
      }
    },
    [notesPath, t]
  )

  // 处理节点移动
  const handleMoveNode = useCallback(
    async (sourceNodeId: string, targetNodeId: string, position: 'before' | 'after' | 'inside') => {
      try {
        const success = await moveNode(sourceNodeId, targetNodeId, position)
        if (success) {
          logger.debug(`Move node ${sourceNodeId} ${position} node ${targetNodeId}`)
        } else {
          logger.error(`Failed to move node ${sourceNodeId} ${position} node ${targetNodeId}`)
        }
      } catch (error) {
        logger.error('Failed to move nodes:', error as Error)
      }
    },
    []
  )

  // 处理节点排序
  const handleSortNodes = useCallback(async (sortType: NotesSortType) => {
    try {
      logger.info(`Sorting notes with type: ${sortType}`)
      await sortAllLevels(sortType)
    } catch (error) {
      logger.error('Failed to sort notes:', error as Error)
      throw error
    }
  }, [])

  const getCurrentNoteContent = useCallback(() => {
    if (settings.editorMode === 'source') {
      return currentContent
    } else {
      return editorRef.current?.getMarkdown() || currentContent
    }
  }, [currentContent, settings.editorMode])

  return (
    <Container id="notes-page">
      <ContentContainer id="content-container">
        {showWorkspace && (
          <NotesSidebar
            notesTree={notesTree}
            activeNodeId={activeNodeId}
            onSelectNode={handleSelectNode}
            onCreateFolder={handleCreateFolder}
            onCreateNote={handleCreateNote}
            onDeleteNode={handleDeleteNode}
            onRenameNode={handleRenameNode}
            onToggleExpanded={handleToggleExpanded}
            onToggleStar={handleToggleStar}
            onMoveNode={handleMoveNode}
            onSortNodes={handleSortNodes}
            onUploadFiles={handleUploadFiles}
          />
        )}
        <EditorWrapper>
          <HeaderNavbar notesTree={notesTree} getCurrentNoteContent={getCurrentNoteContent} />
          <NotesEditor
            activeNodeId={activeNodeId}
            currentContent={currentContent}
            tokenCount={tokenCount}
            isLoading={isLoading}
            onMarkdownChange={handleMarkdownChange}
            editorRef={editorRef}
          />
        </EditorWrapper>
      </ContentContainer>
    </Container>
  )
}

const Container = styled.div`
  flex: 1;
  display: flex;
  flex-direction: column;
  width: 100%;
`

const ContentContainer = styled.div`
  display: flex;
  flex: 1;
  flex-direction: row;
  min-height: 0;
`

const EditorWrapper = styled.div`
  display: flex;
  position: relative;
  flex-direction: column;
  justify-content: space-between;
  width: 100%;
  flex: 1;
  max-width: 100%;
  overflow: hidden;
  min-height: 0;
  min-width: 0;
`

export default NotesPage<|MERGE_RESOLUTION|>--- conflicted
+++ resolved
@@ -404,18 +404,11 @@
             throw new Error('No folder path selected')
           }
           await uploadNote(fileToUpload, notesPath)
-
-<<<<<<< HEAD
-        window.message.success(t('notes.upload_success', { count: markdownFiles.length }))
-=======
-          const updatedTree = await getNotesTree()
-          setNotesTree(updatedTree)
           window.message.success(t('notes.upload_success', { count: 1 }))
         } catch (error) {
           logger.error(`Failed to upload note file ${fileToUpload.name}:`, error as Error)
           window.message.error(t('notes.upload_failed', { name: fileToUpload.name }))
         }
->>>>>>> 03204d05
       } catch (error) {
         logger.error('Failed to handle file upload:', error as Error)
         window.message.error(t('notes.upload_failed'))
