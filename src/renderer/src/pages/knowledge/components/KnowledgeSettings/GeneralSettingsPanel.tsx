import InfoTooltip from '@renderer/components/InfoTooltip'
import InputEmbeddingDimension from '@renderer/components/InputEmbeddingDimension'
import ModelSelector from '@renderer/components/ModelSelector'
import { DEFAULT_KNOWLEDGE_DOCUMENT_COUNT } from '@renderer/config/constant'
import { isEmbeddingModel, isRerankModel } from '@renderer/config/models'
import { useProviders } from '@renderer/hooks/useProvider'
import { getModelUniqId } from '@renderer/services/ModelService'
import { KnowledgeBase, PreprocessProvider } from '@renderer/types'
<<<<<<< HEAD
import { Input, Segmented, Select, SelectProps, Slider } from 'antd'
=======
import { Input, Select, SelectProps, Slider } from 'antd'
>>>>>>> 6b8ba9d2
import { useTranslation } from 'react-i18next'

import { SettingsItem, SettingsPanel } from './styles'

interface GeneralSettingsPanelProps {
  newBase: KnowledgeBase
  setNewBase: React.Dispatch<React.SetStateAction<KnowledgeBase>>
  selectedDocPreprocessProvider?: PreprocessProvider
  docPreprocessSelectOptions: SelectProps['options']
  handlers: {
    handleEmbeddingModelChange: (value: string) => void
    handleDimensionChange: (value: number | null) => void
    handleRerankModelChange: (value: string) => void
    handleDocPreprocessChange: (value: string) => void
  }
}

const GeneralSettingsPanel: React.FC<GeneralSettingsPanelProps> = ({
  newBase,
  setNewBase,
  selectedDocPreprocessProvider,
  docPreprocessSelectOptions,
  handlers
}) => {
  const { t } = useTranslation()
  const { providers } = useProviders()
  const { handleEmbeddingModelChange, handleDimensionChange, handleRerankModelChange, handleDocPreprocessChange } =
    handlers

  return (
    <SettingsPanel>
      <SettingsItem>
        <div className="settings-label">{t('common.name')}</div>
        <Input
          placeholder={t('common.name')}
          value={newBase.name}
          onChange={(e) => setNewBase((prev) => ({ ...prev, name: e.target.value }))}
        />
      </SettingsItem>

      <SettingsItem>
        <div className="settings-label">
          {t('models.embedding_model')}
          <InfoTooltip title={t('models.embedding_model_tooltip')} placement="right" />
        </div>
        <ModelSelector
          providers={providers}
          predicate={isEmbeddingModel}
          style={{ width: '100%' }}
          placeholder={t('settings.models.empty')}
          value={getModelUniqId(newBase.model)}
          onChange={handleEmbeddingModelChange}
        />
      </SettingsItem>

      <SettingsItem>
        <div className="settings-label">
          {t('knowledge.dimensions')}
          <InfoTooltip title={t('knowledge.dimensions_size_tooltip')} placement="right" />
        </div>
        <InputEmbeddingDimension
          value={newBase.dimensions}
          onChange={handleDimensionChange}
          model={newBase.model}
          disabled={!newBase.model}
        />
      </SettingsItem>

      <SettingsItem>
        <div className="settings-label">
          {t('models.rerank_model')}
          <InfoTooltip title={t('models.rerank_model_tooltip')} placement="right" />
        </div>
        <ModelSelector
          providers={providers}
          predicate={isRerankModel}
          style={{ width: '100%' }}
          value={getModelUniqId(newBase.rerankModel) || undefined}
          placeholder={t('settings.models.empty')}
          onChange={handleRerankModelChange}
          allowClear
        />
      </SettingsItem>

      {newBase.framework !== 'embedjs' && (
        <SettingsItem>
          <div className="settings-label">
            {t('knowledge.retriever')}
            <InfoTooltip title={t('knowledge.retriever_tooltip')} placement="right" />
          </div>
          <Segmented
            style={{ width: '100%' }}
            value={newBase.retriever || 'vector'}
            onChange={(value) => setNewBase({ ...newBase, retriever: value as 'vector' | 'bm25' | 'hybrid' })}
            options={[
              { label: t('knowledge.retriever_hybrid'), value: 'hybrid' },
              { label: t('knowledge.retriever_vector'), value: 'vector' },
              { label: t('knowledge.retriever_bm25'), value: 'bm25' }
            ]}
          />
          {newBase.retriever === 'hybrid' && (
            <div style={{ marginTop: 8, fontSize: 12, color: 'var(--color-text-3)' }}>
              {t('knowledge.retriever_hybrid_desc')}
            </div>
          )}
          {newBase.retriever === 'vector' && (
            <div style={{ marginTop: 8, fontSize: 12, color: 'var(--color-text-3)' }}>
              {t('knowledge.retriever_vector_desc')}
            </div>
          )}
          {newBase.retriever === 'bm25' && (
            <div style={{ marginTop: 8, fontSize: 12, color: 'var(--color-text-3)' }}>
              {t('knowledge.retriever_bm25_desc')}
            </div>
          )}
        </SettingsItem>
      )}

      <SettingsItem>
        <div className="settings-label">
          {t('settings.tool.preprocess.title')}
          <InfoTooltip title={t('settings.tool.preprocess.tooltip')} placement="right" />
        </div>
        <Select
          value={selectedDocPreprocessProvider?.id}
          style={{ width: '100%' }}
          onChange={handleDocPreprocessChange}
          placeholder={t('settings.tool.preprocess.provider_placeholder')}
          options={docPreprocessSelectOptions}
          allowClear
        />
      </SettingsItem>

      <SettingsItem>
        <div className="settings-label">
          {t('settings.tool.preprocess.title')}
          <InfoTooltip title={t('settings.tool.preprocess.tooltip')} placement="right" />
        </div>
        <Select
          value={selectedDocPreprocessProvider?.id}
          style={{ width: '100%' }}
          onChange={handleDocPreprocessChange}
          placeholder={t('settings.tool.preprocess.provider_placeholder')}
          options={docPreprocessSelectOptions}
          allowClear
        />
      </SettingsItem>

      <SettingsItem>
        <div className="settings-label">
          {t('knowledge.document_count')}
          <InfoTooltip title={t('knowledge.document_count_help')} placement="right" />
        </div>
        <Slider
          style={{ width: '100%' }}
          min={1}
          max={50}
          step={1}
          value={newBase.documentCount || DEFAULT_KNOWLEDGE_DOCUMENT_COUNT}
          marks={{ 1: '1', 6: t('knowledge.document_count_default'), 30: '30', 50: '50' }}
          onChange={(value) => setNewBase((prev) => ({ ...prev, documentCount: value }))}
        />
      </SettingsItem>
    </SettingsPanel>
  )
}

export default GeneralSettingsPanel<|MERGE_RESOLUTION|>--- conflicted
+++ resolved
@@ -6,11 +6,7 @@
 import { useProviders } from '@renderer/hooks/useProvider'
 import { getModelUniqId } from '@renderer/services/ModelService'
 import { KnowledgeBase, PreprocessProvider } from '@renderer/types'
-<<<<<<< HEAD
 import { Input, Segmented, Select, SelectProps, Slider } from 'antd'
-=======
-import { Input, Select, SelectProps, Slider } from 'antd'
->>>>>>> 6b8ba9d2
 import { useTranslation } from 'react-i18next'
 
 import { SettingsItem, SettingsPanel } from './styles'
