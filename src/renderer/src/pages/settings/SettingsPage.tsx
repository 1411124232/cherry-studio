import { Navbar, NavbarCenter } from '@renderer/components/app/Navbar'
import ModelSettings from '@renderer/pages/settings/ModelSettings/ModelSettings'
import {
  Brain,
  Cloud,
  Command,
  HardDrive,
  Info,
  MonitorCog,
  Package,
  PencilRuler,
  Rocket,
  Settings2,
  SquareTerminal,
  TextCursorInput,
  Volume2,
  Zap
} from 'lucide-react'
// 导入useAppSelector
import { FC } from 'react'
import { useTranslation } from 'react-i18next'
import { Link, Route, Routes, useLocation } from 'react-router-dom'
import styled from 'styled-components'

import AboutSettings from './AboutSettings'
import DataSettings from './DataSettings/DataSettings'
import DisplaySettings from './DisplaySettings/DisplaySettings'
import GeneralSettings from './GeneralSettings'
import MCPSettings from './MCPSettings'
import { McpSettingsNavbar } from './MCPSettings/McpSettingsNavbar'
import MemorySettings from './MemorySettings'
import ProvidersList from './ProviderSettings'
import QuickAssistantSettings from './QuickAssistantSettings'
import QuickPhraseSettings from './QuickPhraseSettings'
import SelectionAssistantSettings from './SelectionAssistantSettings/SelectionAssistantSettings'
import ShortcutSettings from './ShortcutSettings'
import ToolSettings from './ToolSettings'
import TTSSettings from './TTSSettings'

const SettingsPage: FC = () => {
  const { pathname } = useLocation()
  const { t } = useTranslation()

  const isRoute = (path: string): string => (pathname.startsWith(path) ? 'active' : '')

  return (
    <Container>
      <Navbar>
        <NavbarCenter style={{ borderRight: 'none' }}>{t('settings.title')}</NavbarCenter>
        {pathname.includes('/settings/mcp') && <McpSettingsNavbar />}
      </Navbar>
      <ContentContainer id="content-container">
        <SettingMenus>
          <MenuItemLink to="/settings/provider">
            <MenuItem className={isRoute('/settings/provider')}>
              <Cloud size={18} />
              {t('settings.provider.title')}
            </MenuItem>
          </MenuItemLink>
          <MenuItemLink to="/settings/model">
            <MenuItem className={isRoute('/settings/model')}>
              <Package size={18} />
              {t('settings.model')}
            </MenuItem>
          </MenuItemLink>
<<<<<<< HEAD
          <MenuItemLink to="/settings/tool">
            <MenuItem className={isRoute('/settings/tool')}>
              <PencilRuler size={18} />
              {t('settings.tool.title')}
            </MenuItem>
          </MenuItemLink>
          <MenuItemLink to="/settings/tts">
            <MenuItem className={isRoute('/settings/tts')}>
              <Volume2 size={18} />
              {t('settings.tts.title')}
            </MenuItem>
          </MenuItemLink>
          <MenuItemLink to="/settings/mcp">
            <MenuItem className={isRoute('/settings/mcp')}>
              <SquareTerminal size={18} />
              {t('settings.mcp.title')}
            </MenuItem>
          </MenuItemLink>
          <MenuItemLink to="/settings/memory">
            <MenuItem className={isRoute('/settings/memory')}>
              <Brain size={18} />
              {t('memory.title')}
            </MenuItem>
          </MenuItemLink>
=======
>>>>>>> 38cf3869
          <MenuItemLink to="/settings/general">
            <MenuItem className={isRoute('/settings/general')}>
              <Settings2 size={18} />
              {t('settings.general')}
            </MenuItem>
          </MenuItemLink>
          <MenuItemLink to="/settings/display">
            <MenuItem className={isRoute('/settings/display')}>
              <MonitorCog size={18} />
              {t('settings.display.title')}
            </MenuItem>
          </MenuItemLink>
          <MenuItemLink to="/settings/mcp">
            <MenuItem className={isRoute('/settings/mcp')}>
              <SquareTerminal size={18} />
              {t('settings.mcp.title')}
            </MenuItem>
          </MenuItemLink>
          <MenuItemLink to="/settings/tool">
            <MenuItem className={isRoute('/settings/tool')}>
              <PencilRuler size={18} />
              {t('settings.tool.title')}
            </MenuItem>
          </MenuItemLink>
          <MenuItemLink to="/settings/shortcut">
            <MenuItem className={isRoute('/settings/shortcut')}>
              <Command size={18} />
              {t('settings.shortcuts.title')}
            </MenuItem>
          </MenuItemLink>
          <MenuItemLink to="/settings/quickAssistant">
            <MenuItem className={isRoute('/settings/quickAssistant')}>
              <Rocket size={18} />
              {t('settings.quickAssistant.title')}
            </MenuItem>
          </MenuItemLink>
          <MenuItemLink to="/settings/selectionAssistant">
            <MenuItem className={isRoute('/settings/selectionAssistant')}>
              <TextCursorInput size={18} />
              {t('selection.name')}
            </MenuItem>
          </MenuItemLink>
          <MenuItemLink to="/settings/quickPhrase">
            <MenuItem className={isRoute('/settings/quickPhrase')}>
              <Zap size={18} />
              {t('settings.quickPhrase.title')}
            </MenuItem>
          </MenuItemLink>
          <MenuItemLink to="/settings/data">
            <MenuItem className={isRoute('/settings/data')}>
              <HardDrive size={18} />
              {t('settings.data.title')}
            </MenuItem>
          </MenuItemLink>
          <MenuItemLink to="/settings/about">
            <MenuItem className={isRoute('/settings/about')}>
              <Info size={18} />
              {t('settings.about')}
            </MenuItem>
          </MenuItemLink>
        </SettingMenus>
        <SettingContent>
          <Routes>
            <Route path="provider" element={<ProvidersList />} />
            <Route path="model" element={<ModelSettings />} />
            <Route path="tts" element={<TTSSettings />} />
            <Route path="tool/*" element={<ToolSettings />} />
            <Route path="mcp/*" element={<MCPSettings />} />
            <Route path="memory" element={<MemorySettings />} />
            <Route path="general/*" element={<GeneralSettings />} />
            <Route path="display" element={<DisplaySettings />} />
            <Route path="shortcut" element={<ShortcutSettings />} />
            <Route path="quickAssistant" element={<QuickAssistantSettings />} />
            <Route path="selectionAssistant" element={<SelectionAssistantSettings />} />
            <Route path="data" element={<DataSettings />} />
            <Route path="about" element={<AboutSettings />} />
            <Route path="quickPhrase" element={<QuickPhraseSettings />} />
          </Routes>
        </SettingContent>
      </ContentContainer>
    </Container>
  )
}

const Container = styled.div`
  display: flex;
  flex-direction: column;
  flex: 1;
`

const ContentContainer = styled.div`
  display: flex;
  flex: 1;
  flex-direction: row;
`

const SettingMenus = styled.ul`
  display: flex;
  flex-direction: column;
  min-width: var(--settings-width);
  border-right: 0.5px solid var(--color-border);
  padding: 10px;
  user-select: none;
`

const MenuItemLink = styled(Link)`
  text-decoration: none;
  color: var(--color-text-1);
  margin-bottom: 5px;
`

const MenuItem = styled.li`
  display: flex;
  flex-direction: row;
  align-items: center;
  gap: 8px;
  padding: 6px 10px;
  width: 100%;
  cursor: pointer;
  border-radius: var(--list-item-border-radius);
  font-weight: 500;
  transition: all 0.2s ease-in-out;
  border: 0.5px solid transparent;
  .anticon {
    font-size: 16px;
    opacity: 0.8;
  }
  .iconfont {
    font-size: 18px;
    line-height: 18px;
    opacity: 0.7;
    margin-left: -1px;
  }
  &:hover {
    background: var(--color-background-soft);
  }
  &.active {
    background: var(--color-background-soft);
    border: 0.5px solid var(--color-border);
  }
`

const SettingContent = styled.div`
  display: flex;
  height: 100%;
  flex: 1;
  border-right: 0.5px solid var(--color-border);
`

export default SettingsPage<|MERGE_RESOLUTION|>--- conflicted
+++ resolved
@@ -63,7 +63,6 @@
               {t('settings.model')}
             </MenuItem>
           </MenuItemLink>
-<<<<<<< HEAD
           <MenuItemLink to="/settings/tool">
             <MenuItem className={isRoute('/settings/tool')}>
               <PencilRuler size={18} />
@@ -88,8 +87,6 @@
               {t('memory.title')}
             </MenuItem>
           </MenuItemLink>
-=======
->>>>>>> 38cf3869
           <MenuItemLink to="/settings/general">
             <MenuItem className={isRoute('/settings/general')}>
               <Settings2 size={18} />
