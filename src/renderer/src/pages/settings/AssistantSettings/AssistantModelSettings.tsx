import { DeleteOutlined, PlusOutlined, QuestionCircleOutlined } from '@ant-design/icons'
import ModelAvatar from '@renderer/components/Avatar/ModelAvatar'
import EditableNumber from '@renderer/components/EditableNumber'
import { HStack } from '@renderer/components/Layout'
import SelectModelPopup from '@renderer/components/Popups/SelectModelPopup'
import Selector from '@renderer/components/Selector'
import { DEFAULT_CONTEXTCOUNT, DEFAULT_TEMPERATURE } from '@renderer/config/constant'
import { SettingRow } from '@renderer/pages/settings'
import { Assistant, AssistantSettingCustomParameters, AssistantSettings } from '@renderer/types'
import { modalConfirm } from '@renderer/utils'
import { Button, Col, Divider, Input, InputNumber, Row, Select, Slider, Switch, Tooltip } from 'antd'
import { isNull } from 'lodash'
import { ChevronDown } from 'lucide-react'
import { FC, useCallback, useEffect, useRef, useState } from 'react'
import { useTranslation } from 'react-i18next'
import styled from 'styled-components'

interface Props {
  assistant: Assistant
  updateAssistant: (assistant: Assistant) => void
  updateAssistantSettings: (settings: Partial<AssistantSettings>) => void
}

const AssistantModelSettings: FC<Props> = ({ assistant, updateAssistant, updateAssistantSettings }) => {
  const [temperature, setTemperature] = useState(assistant?.settings?.temperature ?? DEFAULT_TEMPERATURE)
  const [contextCount, setContextCount] = useState(assistant?.settings?.contextCount ?? DEFAULT_CONTEXTCOUNT)
  const [enableMaxTokens, setEnableMaxTokens] = useState(assistant?.settings?.enableMaxTokens ?? false)
  const [maxTokens, setMaxTokens] = useState(assistant?.settings?.maxTokens ?? 0)
  const [streamOutput, setStreamOutput] = useState(assistant?.settings?.streamOutput ?? true)
  const [toolUseMode, setToolUseMode] = useState(assistant?.settings?.toolUseMode ?? 'prompt')
  const [defaultModel, setDefaultModel] = useState(assistant?.defaultModel)
  const [topP, setTopP] = useState(assistant?.settings?.topP ?? 1)
  const [customParameters, setCustomParameters] = useState<AssistantSettingCustomParameters[]>(
    assistant?.settings?.customParameters ?? []
  )

  const customParametersRef = useRef(customParameters)

  customParametersRef.current = customParameters

  const { t } = useTranslation()

  const onTemperatureChange = (value) => {
    if (!isNaN(value as number)) {
      updateAssistantSettings({ temperature: value })
    }
  }

  const onContextCountChange = (value) => {
    if (!isNaN(value as number)) {
      updateAssistantSettings({ contextCount: value })
    }
  }

  const onTopPChange = (value) => {
    if (!isNaN(value as number)) {
      updateAssistantSettings({ topP: value })
    }
  }

  const onAddCustomParameter = () => {
    const newParam = { name: '', value: '', type: 'string' as const }
    const newParams = [...customParameters, newParam]
    setCustomParameters(newParams)
    updateAssistantSettings({ customParameters: newParams })
  }

  const onUpdateCustomParameter = (
    index: number,
    field: 'name' | 'value' | 'type',
    value: string | number | boolean | object
  ) => {
    const newParams = [...customParameters]
    if (field === 'type') {
      let defaultValue: any = ''
      switch (value) {
        case 'number':
          defaultValue = 0
          break
        case 'boolean':
          defaultValue = false
          break
        case 'json':
          defaultValue = ''
          break
        default:
          defaultValue = ''
      }
      newParams[index] = {
        ...newParams[index],
        type: value as any,
        value: defaultValue
      }
    } else {
      newParams[index] = { ...newParams[index], [field]: value }
    }
    setCustomParameters(newParams)
  }

  const renderParameterValueInput = (param: (typeof customParameters)[0], index: number) => {
    switch (param.type) {
      case 'number':
        return (
          <InputNumber
            style={{ width: '100%' }}
            value={param.value as number}
            onChange={(value) => onUpdateCustomParameter(index, 'value', value || 0)}
            step={0.01}
          />
        )
      case 'boolean':
        return (
          <Select
            value={param.value as boolean}
            onChange={(value) => onUpdateCustomParameter(index, 'value', value)}
            style={{ width: '100%' }}
            options={[
              { label: 'true', value: true },
              { label: 'false', value: false }
            ]}
<<<<<<< HEAD
            suffixIcon={<ChevronDown size={16} color="var(--color-border)" />}
=======
>>>>>>> ba21a2c5
          />
        )
      case 'json':
        return (
          <Input
            value={typeof param.value === 'string' ? param.value : JSON.stringify(param.value, null, 2)}
            onChange={(e) => {
              try {
                const jsonValue = JSON.parse(e.target.value)
                onUpdateCustomParameter(index, 'value', jsonValue)
              } catch {
                onUpdateCustomParameter(index, 'value', e.target.value)
              }
            }}
          />
        )
      default:
        return (
          <Input
            value={param.value as string}
            onChange={(e) => onUpdateCustomParameter(index, 'value', e.target.value)}
          />
        )
    }
  }

  const onDeleteCustomParameter = (index: number) => {
    const newParams = customParameters.filter((_, i) => i !== index)
    setCustomParameters(newParams)
    updateAssistantSettings({ customParameters: newParams })
  }

  const onReset = () => {
    setTemperature(DEFAULT_TEMPERATURE)
    setContextCount(DEFAULT_CONTEXTCOUNT)
    setEnableMaxTokens(false)
    setMaxTokens(0)
    setStreamOutput(true)
    setTopP(1)
    setCustomParameters([])
    setToolUseMode('prompt')
    updateAssistantSettings({
      temperature: DEFAULT_TEMPERATURE,
      contextCount: DEFAULT_CONTEXTCOUNT,
      enableMaxTokens: false,
      maxTokens: 0,
      streamOutput: true,
      topP: 1,
      customParameters: [],
      toolUseMode: 'prompt'
    })
  }

  const onSelectModel = useCallback(async () => {
    const currentModel = defaultModel ? assistant?.model : undefined
    const selectedModel = await SelectModelPopup.show({ model: currentModel })
    if (selectedModel) {
      setDefaultModel(selectedModel)
      updateAssistant({
        ...assistant,
        model: selectedModel,
        defaultModel: selectedModel
      })
    }
  }, [assistant, defaultModel, updateAssistant])

  useEffect(() => {
    return () => updateAssistantSettings({ customParameters: customParametersRef.current })
    // eslint-disable-next-line react-hooks/exhaustive-deps
  }, [])

  const formatSliderTooltip = (value?: number) => {
    if (value === undefined) return ''
    return value.toString()
  }

  return (
    <Container>
      <HStack alignItems="center" justifyContent="space-between" style={{ marginBottom: 10 }}>
        <Label>{t('assistants.settings.default_model')}</Label>
        <HStack alignItems="center" gap={5}>
          <ModelSelectButton
            icon={defaultModel ? <ModelAvatar model={defaultModel} size={20} /> : <PlusOutlined />}
            onClick={onSelectModel}>
            <ModelName>{defaultModel ? defaultModel.name : t('agents.edit.model.select.title')}</ModelName>
          </ModelSelectButton>
          {defaultModel && (
            <Button
              color="danger"
              variant="filled"
              icon={<DeleteOutlined />}
              onClick={() => {
                setDefaultModel(undefined)
                updateAssistant({ ...assistant, defaultModel: undefined })
              }}
              danger
            />
          )}
        </HStack>
      </HStack>
      <Divider style={{ margin: '10px 0' }} />
      <Row align="middle">
        <Col span={20}>
          <Label>
            {t('chat.settings.temperature')}
            <Tooltip title={t('chat.settings.temperature.tip')}>
              <QuestionIcon />
            </Tooltip>
          </Label>
        </Col>
        <Col span={4}>
          <EditableNumber
            min={0}
            max={2}
            step={0.01}
            precision={2}
            value={temperature}
            onChange={(value) => {
              if (value !== null) {
                setTemperature(value)
                setTimeout(() => updateAssistantSettings({ temperature: value }), 500)
              }
            }}
            style={{ width: '100%' }}
          />
        </Col>
      </Row>
      <Row align="middle" gutter={24}>
        <Col span={24}>
          <Slider
            min={0}
            max={2}
            onChange={setTemperature}
            onChangeComplete={onTemperatureChange}
            value={typeof temperature === 'number' ? temperature : 0}
            marks={{ 0: '0', 0.7: '0.7', 2: '2' }}
            step={0.01}
          />
        </Col>
      </Row>
      <Divider style={{ margin: '10px 0' }} />

      <Row align="middle">
        <Col span={20}>
          <Label>
            {t('chat.settings.top_p')}
            <Tooltip title={t('chat.settings.top_p.tip')}>
              <QuestionIcon />
            </Tooltip>
          </Label>
        </Col>
        <Col span={4}>
          <EditableNumber
            min={0}
            max={1}
            step={0.01}
            value={topP}
            changeOnBlur
            onChange={(value) => {
              if (!isNull(value)) {
                setTopP(value)
                setTimeout(() => updateAssistantSettings({ topP: value }), 500)
              }
            }}
            style={{ width: '100%' }}
          />
        </Col>
      </Row>
      <Row align="middle" gutter={24}>
        <Col span={24}>
          <Slider
            min={0}
            max={1}
            onChange={setTopP}
            onChangeComplete={onTopPChange}
            value={typeof topP === 'number' ? topP : 1}
            marks={{ 0: '0', 1: '1' }}
            step={0.01}
          />
        </Col>
      </Row>
      <Divider style={{ margin: '10px 0' }} />

      <Row align="middle">
        <Col span={20}>
          <Label>
            {t('chat.settings.context_count')}{' '}
            <Tooltip title={t('chat.settings.context_count.tip')}>
              <QuestionIcon />
            </Tooltip>
          </Label>
        </Col>
        <Col span={4}>
          <EditableNumber
            min={0}
            max={20}
            step={1}
            value={contextCount}
            changeOnBlur
            onChange={(value) => {
              if (!isNull(value)) {
                setContextCount(value)
                setTimeout(() => updateAssistantSettings({ contextCount: value }), 500)
              }
            }}
            style={{ width: '100%' }}
          />
        </Col>
      </Row>
      <Row align="middle" gutter={24}>
        <Col span={24}>
          <Slider
            min={0}
            max={100}
            onChange={setContextCount}
            onChangeComplete={onContextCountChange}
            value={typeof contextCount === 'number' ? contextCount : 0}
            marks={{ 0: '0', 25: '25', 50: '50', 75: '75', 100: t('chat.settings.max') }}
            step={1}
            tooltip={{ formatter: formatSliderTooltip }}
          />
        </Col>
      </Row>
      <Divider style={{ margin: '10px 0' }} />
      <SettingRow style={{ minHeight: 30 }}>
        <HStack alignItems="center">
          <Label>{t('chat.settings.max_tokens')}</Label>
          <Tooltip title={t('chat.settings.max_tokens.tip')}>
            <QuestionIcon />
          </Tooltip>
        </HStack>
        <Switch
          checked={enableMaxTokens}
          onChange={async (enabled) => {
            if (enabled) {
              const confirmed = await modalConfirm({
                title: t('chat.settings.max_tokens.confirm'),
                content: t('chat.settings.max_tokens.confirm_content'),
                okButtonProps: {
                  danger: true
                }
              })
              if (!confirmed) return
            }

            setEnableMaxTokens(enabled)
            updateAssistantSettings({ enableMaxTokens: enabled })
          }}
        />
      </SettingRow>
      {enableMaxTokens && (
        <Row align="middle" style={{ marginTop: 5, marginBottom: 5 }}>
          <Col span={24}>
            <InputNumber
              disabled={!enableMaxTokens}
              min={0}
              max={10000000}
              step={100}
              value={maxTokens}
              changeOnBlur
              onChange={(value) => {
                if (!isNull(value)) {
                  setMaxTokens(value)
                  setTimeout(() => updateAssistantSettings({ maxTokens: value }), 1000)
                }
              }}
              style={{ width: '100%' }}
            />
          </Col>
        </Row>
      )}
      <Divider style={{ margin: '10px 0' }} />
      <SettingRow style={{ minHeight: 30 }}>
        <Label>{t('models.stream_output')}</Label>
        <Switch
          checked={streamOutput}
          onChange={(checked) => {
            setStreamOutput(checked)
            updateAssistantSettings({ streamOutput: checked })
          }}
        />
      </SettingRow>
      <Divider style={{ margin: '10px 0' }} />
      <SettingRow style={{ minHeight: 30 }}>
        <Label>{t('assistants.settings.tool_use_mode')}</Label>
        <Selector
          value={toolUseMode}
          options={[
            { label: t('assistants.settings.tool_use_mode.prompt'), value: 'prompt' },
            { label: t('assistants.settings.tool_use_mode.function'), value: 'function' }
          ]}
          onChange={(value) => {
            setToolUseMode(value)
            updateAssistantSettings({ toolUseMode: value })
          }}
          size={14}
        />
      </SettingRow>
      <Divider style={{ margin: '10px 0' }} />
      <SettingRow style={{ minHeight: 30 }}>
        <Label>{t('models.custom_parameters')}</Label>
        <Button icon={<PlusOutlined />} onClick={onAddCustomParameter}>
          {t('models.add_parameter')}
        </Button>
      </SettingRow>
      {customParameters.map((param, index) => (
        <Row key={index} align="stretch" gutter={10} style={{ marginTop: 10 }}>
          <Col span={6}>
            <Input
              placeholder={t('models.parameter_name')}
              value={param.name}
              onChange={(e) => onUpdateCustomParameter(index, 'name', e.target.value)}
            />
          </Col>
          <Col span={6}>
            <Select
              value={param.type}
              onChange={(value) => onUpdateCustomParameter(index, 'type', value)}
              style={{ width: '100%' }}
              suffixIcon={<ChevronDown size={16} color="var(--color-border)" />}>
              <Select.Option value="string">{t('models.parameter_type.string')}</Select.Option>
              <Select.Option value="number">{t('models.parameter_type.number')}</Select.Option>
              <Select.Option value="boolean">{t('models.parameter_type.boolean')}</Select.Option>
              <Select.Option value="json">{t('models.parameter_type.json')}</Select.Option>
            </Select>
          </Col>
          <Col span={10}>{renderParameterValueInput(param, index)}</Col>
          <Col span={2} style={{ display: 'flex', justifyContent: 'flex-end' }}>
            <Button
              color="danger"
              variant="filled"
              icon={<DeleteOutlined />}
              onClick={() => onDeleteCustomParameter(index)}
            />
          </Col>
        </Row>
      ))}
      <Divider style={{ margin: '15px 0' }} />
      <HStack justifyContent="flex-end">
        <Button onClick={onReset} style={{ width: 80 }} danger type="primary">
          {t('chat.settings.reset')}
        </Button>
      </HStack>
    </Container>
  )
}

const Container = styled.div`
  display: flex;
  flex: 1;
  flex-direction: column;
  padding: 5px;
`

const Label = styled.p`
  margin-right: 5px;
  font-weight: 500;
  display: flex;
  align-items: center;
  gap: 5px;
  flex-shrink: 0;
`

const QuestionIcon = styled(QuestionCircleOutlined)`
  font-size: 12px;
  cursor: pointer;
  color: var(--color-text-3);
`

const ModelSelectButton = styled(Button)`
  max-width: 300px;
  justify-content: flex-start;

  .ant-btn-icon {
    flex-shrink: 0;
  }
`

const ModelName = styled.span`
  max-width: 100%;
  overflow: hidden;
  text-overflow: ellipsis;
  white-space: nowrap;
  display: inline-block;
`

export default AssistantModelSettings<|MERGE_RESOLUTION|>--- conflicted
+++ resolved
@@ -118,10 +118,6 @@
               { label: 'true', value: true },
               { label: 'false', value: false }
             ]}
-<<<<<<< HEAD
-            suffixIcon={<ChevronDown size={16} color="var(--color-border)" />}
-=======
->>>>>>> ba21a2c5
           />
         )
       case 'json':
