import 'emoji-picker-element'

import { CloseCircleFilled, QuestionCircleOutlined } from '@ant-design/icons'
import EmojiPicker from '@renderer/components/EmojiPicker'
import { Box, HSpaceBetweenStack, HStack } from '@renderer/components/Layout'
import { estimateTextTokens } from '@renderer/services/TokenService'
import { Assistant, AssistantSettings } from '@renderer/types'
import { getLeadingEmoji } from '@renderer/utils'
import { Button, Input, Popover } from 'antd'
import TextArea from 'antd/es/input/TextArea'
import { useEffect, useState } from 'react'
import { useTranslation } from 'react-i18next'
import ReactMarkdown from 'react-markdown'
import styled from 'styled-components'

import { SettingDivider } from '..'

interface Props {
  assistant: Assistant
  updateAssistant: (assistant: Assistant) => void
  updateAssistantSettings?: (settings: AssistantSettings) => void
  onOk?: () => void
}

const AssistantPromptSettings: React.FC<Props> = ({ assistant, updateAssistant }) => {
  const [emoji, setEmoji] = useState(getLeadingEmoji(assistant.name) || assistant.emoji)
  const [name, setName] = useState(assistant.name.replace(getLeadingEmoji(assistant.name) || '', '').trim())
  const [prompt, setPrompt] = useState(assistant.prompt)
  const [tokenCount, setTokenCount] = useState(0)
  const { t } = useTranslation()
  const [showMarkdown, setShowMarkdown] = useState(prompt.length > 0)

  useEffect(() => {
    const updateTokenCount = async () => {
      const count = await estimateTextTokens(prompt)
      setTokenCount(count)
    }
    updateTokenCount()
  }, [prompt])

  const onUpdate = () => {
    const _assistant = { ...assistant, name: name.trim(), emoji, prompt }
    updateAssistant(_assistant)
  }

  const handleEmojiSelect = (selectedEmoji: string) => {
    setEmoji(selectedEmoji)
    const _assistant = { ...assistant, name: name.trim(), emoji: selectedEmoji, prompt }
    updateAssistant(_assistant)
  }

  const handleEmojiDelete = () => {
    setEmoji('')
    const _assistant = { ...assistant, name: name.trim(), prompt, emoji: '' }
    updateAssistant(_assistant)
  }

  const promptVarsContent = <pre>{t('agents.add.prompt.variables.tip.content')}</pre>

  return (
    <Container>
      <Box mb={8} style={{ fontWeight: 'bold' }}>
        {t('common.name')}
      </Box>
      <HStack gap={8} alignItems="center">
        <Popover content={<EmojiPicker onEmojiClick={handleEmojiSelect} />} arrow trigger="click">
          <EmojiButtonWrapper>
<<<<<<< HEAD
            <Button style={{ fontSize: 18, padding: '4px', minWidth: '28px', height: '28px' }}>{emoji}</Button>
=======
            <Button
              style={{
                fontSize: 18,
                padding: '4px',
                minWidth: '28px',
                height: '28px'
              }}>
              {emoji}
            </Button>
>>>>>>> ba21a2c5
            {emoji && (
              <CloseCircleFilled
                className="delete-icon"
                onClick={(e) => {
                  e.stopPropagation()
                  handleEmojiDelete()
                }}
                style={{
                  display: 'none',
                  position: 'absolute',
                  top: '-8px',
                  right: '-8px',
                  fontSize: '16px',
                  color: '#ff4d4f',
                  cursor: 'pointer'
                }}
              />
            )}
          </EmojiButtonWrapper>
        </Popover>
        <Input
          placeholder={t('common.assistant') + t('common.name')}
          value={name}
          onChange={(e) => setName(e.target.value)}
          onBlur={onUpdate}
          style={{ flex: 1 }}
        />
      </HStack>
      <SettingDivider />
      <HStack mb={8} alignItems="center" gap={4}>
        <Box style={{ fontWeight: 'bold' }}>{t('common.prompt')}</Box>
        <Popover title={t('agents.add.prompt.variables.tip.title')} content={promptVarsContent}>
          <QuestionCircleOutlined size={14} color="var(--color-text-2)" />
        </Popover>
      </HStack>
      <TextAreaContainer>
        {showMarkdown ? (
          <MarkdownContainer className="markdown" onClick={() => setShowMarkdown(false)}>
            <ReactMarkdown>{prompt}</ReactMarkdown>
            <div style={{ height: '30px' }} />
          </MarkdownContainer>
        ) : (
          <TextArea
            rows={10}
            placeholder={t('common.assistant') + t('common.prompt')}
            value={prompt}
            onChange={(e) => setPrompt(e.target.value)}
            onBlur={() => {
              onUpdate()
            }}
            autoFocus={true}
            spellCheck={false}
            style={{ minHeight: 'calc(80vh - 200px)', maxHeight: 'calc(80vh - 200px)', paddingBottom: '30px' }}
          />
        )}
      </TextAreaContainer>
      <HSpaceBetweenStack width="100%" justifyContent="flex-end" mt="10px">
        <TokenCount>Tokens: {tokenCount}</TokenCount>

        {showMarkdown ? (
          <Button type="primary" onClick={() => setShowMarkdown(false)}>
            {t('common.edit')}
          </Button>
        ) : (
          <Button type="primary" onClick={() => setShowMarkdown(true)}>
            {t('common.save')}
          </Button>
        )}
      </HSpaceBetweenStack>
    </Container>
  )
}

const Container = styled.div`
  display: flex;
  flex: 1;
  flex-direction: column;
  overflow: hidden;
`

const EmojiButtonWrapper = styled.div`
  position: relative;
  display: inline-block;

  &:hover .delete-icon {
    display: block !important;
  }
`

const TextAreaContainer = styled.div`
  position: relative;
  width: 100%;
`

const TokenCount = styled.div`
  padding: 2px 2px;
  border-radius: 4px;
  font-size: 14px;
  color: var(--color-text-2);
  user-select: none;
`

const MarkdownContainer = styled.div`
  min-height: calc(80vh - 200px);
  max-height: calc(80vh - 200px);
  padding-right: 2px;
  overflow: auto;
  overflow-x: hidden;
`

export default AssistantPromptSettings<|MERGE_RESOLUTION|>--- conflicted
+++ resolved
@@ -65,19 +65,7 @@
       <HStack gap={8} alignItems="center">
         <Popover content={<EmojiPicker onEmojiClick={handleEmojiSelect} />} arrow trigger="click">
           <EmojiButtonWrapper>
-<<<<<<< HEAD
             <Button style={{ fontSize: 18, padding: '4px', minWidth: '28px', height: '28px' }}>{emoji}</Button>
-=======
-            <Button
-              style={{
-                fontSize: 18,
-                padding: '4px',
-                minWidth: '28px',
-                height: '28px'
-              }}>
-              {emoji}
-            </Button>
->>>>>>> ba21a2c5
             {emoji && (
               <CloseCircleFilled
                 className="delete-icon"
