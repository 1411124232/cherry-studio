import {
  CloudSyncOutlined,
  DatabaseOutlined,
  FileMarkdownOutlined,
  FileSearchOutlined,
  FolderOpenOutlined,
  SaveOutlined,
  YuqueOutlined
} from '@ant-design/icons'
import { NutstoreIcon } from '@renderer/components/Icons/NutstoreIcons'
import { HStack } from '@renderer/components/Layout'
import ListItem from '@renderer/components/ListItem'
import BackupPopup from '@renderer/components/Popups/BackupPopup'
import RestorePopup from '@renderer/components/Popups/RestorePopup'
import { useTheme } from '@renderer/context/ThemeProvider'
import { useKnowledgeFiles } from '@renderer/hooks/useKnowledgeFiles'
import { reset } from '@renderer/services/BackupService'
import { AppInfo } from '@renderer/types'
import { formatFileSize } from '@renderer/utils'
import { Button, Typography } from 'antd'
import { FC, useEffect, useState } from 'react'
import { useTranslation } from 'react-i18next'
import styled from 'styled-components'

import { SettingContainer, SettingDivider, SettingGroup, SettingRow, SettingRowTitle, SettingTitle } from '..'
import JoplinSettings from './JoplinSettings'
import MarkdownExportSettings from './MarkdownExportSettings'
import NotionSettings from './NotionSettings'
import NutstoreSettings from './NutstoreSettings'
import ObsidianSettings from './ObsidianSettings'
import SiyuanSettings from './SiyuanSettings'
import WebDavSettings from './WebDavSettings'
import YuqueSettings from './YuqueSettings'

const DataSettings: FC = () => {
  const { t } = useTranslation()
  const [appInfo, setAppInfo] = useState<AppInfo>()
  const { size, removeAllFiles } = useKnowledgeFiles()
  const { theme } = useTheme()
  const [menu, setMenu] = useState<string>('common')

  //joplin icon needs to be updated into iconfont
  const JoplinIcon = () => (
    <svg viewBox="0 0 24 24" width="16" height="16" fill="grey" xmlns="http://www.w3.org/2000/svg">
      <path d="M20.97 0h-8.9a.15.15 0 00-.16.15v2.83c0 .1.08.17.18.17h1.22c.49 0 .89.38.93.86V17.4l-.01.36-.05.29-.04.13a2.06 2.06 0 01-.38.7l-.02.03a2.08 2.08 0 01-.37.34c-.5.35-1.17.5-1.92.43a4.66 4.66 0 01-2.67-1.22 3.96 3.96 0 01-1.34-2.42c-.1-.78.14-1.47.65-1.93l.07-.05c.37-.31.84-.5 1.39-.55a.09.09 0 00.01 0l.3-.01.35.01h.02a4.39 4.39 0 011.5.44c.15.08.17 0 .18-.06V9.63a.26.26 0 00-.2-.26 7.5 7.5 0 00-6.76 1.61 6.37 6.37 0 00-2.03 5.5 8.18 8.18 0 002.71 5.08A9.35 9.35 0 0011.81 24c1.88 0 3.62-.64 4.9-1.81a6.32 6.32 0 002.06-4.3l.01-10.86V4.08a.95.95 0 01.95-.93h1.22a.17.17 0 00.17-.17V.15a.15.15 0 00-.15-.15z" />
    </svg>
  )

  const SiyuanIcon = () => (
    <svg viewBox="0 0 1024 1024" version="1.1" xmlns="http://www.w3.org/2000/svg" p-id="2962" width="16" height="16">
      <path
        d="M309.76 148.16a84.8 84.8 0 0 0-10.88 11.84S288 170.24 288 171.2s-6.72 4.8-6.72 6.72-3.52 1.92-2.88 2.88a12.48 12.48 0 0 0-6.4 6.4 121.28 121.28 0 0 0-20.8 19.2 456.64 456.64 0 0 1-37.76 37.12v2.88c0 2.88 0 0 0 0s-3.52 1.92-6.72 5.12c-8.64 9.28-19.84 20.48-28.16 28.16l-7.04 7.04-2.56 2.88a114.88 114.88 0 0 0-20.16 21.76 2.88 2.88 0 0 1-8 8.64l-1.6 1.6a99.52 99.52 0 0 0-19.52 18.88 21.44 21.44 0 0 0-6.4 5.44c-14.08 14.4-22.4 23.04-22.72 23.04l-9.28 8.96-8.96 8.96V887.04c0 1.28 3.2 2.56 6.72-1.92s3.52-3.84 4.16-3.84 0-1.6 0 0S163.84 800 219.84 744.64l38.4-38.08c16-16.32 29.12-29.76 28.8-30.4s6.72-4.16 5.76-5.76 5.44-3.2 5.44-5.12 23.68-23.04 23.04-26.56 0-115.52 0-252.16V138.56a128 128 0 0 0-11.84 10.88z m373.76 2.24a96 96 0 0 0-13.44 15.04s-33.92 32-76.48 74.56l-42.56 42.88L512 320v504.96s5.76-5.12 5.12-5.76a29.44 29.44 0 0 0 8.32-7.68c3.84-4.16 9.92-10.24 13.76-13.76l21.44-21.76 21.76-21.44c18.56-18.24 32-32 32-32l8.96-9.6a69.76 69.76 0 0 1 10.56-9.6s3.84-1.92 3.84-3.52 6.4-4.48 5.76-5.12 3.2-2.56 2.56-3.2 1.6 0 0 0 11.52-10.24 24-22.72l22.72-22.4v-256-251.84c0-0.96 0-2.24-15.36 11.84z"
        fill="#cdcdcd"
        p-id="2963"></path>
      <path
        d="M322.24 136h0c-1.6 0 0-0.64 0 0z m2.88 0v504.64l45.12 44.16c37.44 36.8 93.76 92.8 116.48 114.88l14.4 15.04a64 64 0 0 0 10.24 9.6V320l-4.8-4.48c-2.88-2.24-7.68-7.36-11.52-10.88l-42.24-41.92-20.8-21.12-16-14.4a76.48 76.48 0 0 1-7.36-7.04l-23.36-23.68-42.56-44.16c-15.04-15.04-16-16-17.6-14.72z m376 1.92V640l123.84 123.84c98.24 97.92 124.48 123.52 126.4 123.52h2.56V386.56l-124.8-124.8C760 192 704 136.96 704 136.96a3.52 3.52 0 0 0-1.6 2.56z"
        fill="#707070"
        p-id="2964"></path>
      <path
        d="M699.52 136.64V136z m-376.96 249.6V136.96s-0.32 50.56 0 249.28zM512 573.76v-127.04zM667.84 672l-6.72 7.36 7.04-7.04c6.72-6.08 7.68-7.36 6.72-7.36zM184 272.96v1.92l2.56-1.92c2.56-1.92 0-2.24 0-2.24a5.44 5.44 0 0 0-2.56 2.24zM141.76 314.88a2.24 2.24 0 0 0 1.92 0v-1.6z m483.2 399.04a71.36 71.36 0 0 0-8.96 10.24 69.76 69.76 0 0 0 10.56-9.6 56 56 0 0 0 8.96-10.24 73.28 73.28 0 0 0-10.56 9.6z m-448 75.52l-3.2 3.2 3.52-2.88 3.52-3.52s-2.56 0-5.44 3.2z m-97.92 96v1.92l2.88-1.92s1.92-2.24 0-2.24a6.72 6.72 0 0 0-4.48 2.88z"
        p-id="2965"></path>
    </svg>
  )

  const menuItems = [
    { key: 'data', title: 'settings.data.data.title', icon: <DatabaseOutlined style={{ fontSize: 16 }} /> },
    { key: 'webdav', title: 'settings.data.webdav.title', icon: <CloudSyncOutlined style={{ fontSize: 16 }} /> },
    { key: 'nutstore', title: 'settings.data.nutstore.title', icon: <NutstoreIcon /> },
    {
      key: 'markdown_export',
      title: 'settings.data.markdown_export.title',
      icon: <FileMarkdownOutlined style={{ fontSize: 16 }} />
    },
    { key: 'notion', title: 'settings.data.notion.title', icon: <i className="iconfont icon-notion" /> },
    {
      key: 'yuque',
      title: 'settings.data.yuque.title',
      icon: <YuqueOutlined style={{ fontSize: 16 }} />
    },
    {
      key: 'joplin',
      title: 'settings.data.joplin.title',
      //joplin icon needs to be updated into iconfont
      icon: <JoplinIcon />
    },
    {
      key: 'obsidian',
      title: 'settings.data.obsidian.title',
      icon: <i className="iconfont icon-obsidian" />
    },
    {
<<<<<<< HEAD
      key: 'joplin',
      title: 'settings.data.joplin.title',
      //joplin icon needs to be updated into iconfont
      icon: <JoplinIcon />
    },
    {
=======
>>>>>>> 91794338
      key: 'siyuan',
      title: 'settings.data.siyuan.title',
      icon: <SiyuanIcon />
    }
  ]

  useEffect(() => {
    window.api.getAppInfo().then(setAppInfo)
  }, [])

  const handleOpenPath = (path?: string) => {
    if (!path) return
    if (path?.endsWith('log')) {
      const dirPath = path.split(/[/\\]/).slice(0, -1).join('/')
      window.api.openPath(dirPath)
    } else {
      window.api.openPath(path)
    }
  }

  const handleClearCache = () => {
    window.modal.confirm({
      title: t('settings.data.clear_cache.title'),
      content: t('settings.data.clear_cache.confirm'),
      okText: t('settings.data.clear_cache.button'),
      centered: true,
      okButtonProps: {
        danger: true
      },
      onOk: async () => {
        try {
          await window.api.clearCache()
          window.message.success(t('settings.data.clear_cache.success'))
        } catch (error) {
          window.message.error(t('settings.data.clear_cache.error'))
        }
      }
    })
  }

  const handleRemoveAllFiles = () => {
    window.modal.confirm({
      centered: true,
      title: t('settings.data.app_knowledge.remove_all') + ` (${formatFileSize(size)}) `,
      content: t('settings.data.app_knowledge.remove_all_confirm'),
      onOk: async () => {
        await removeAllFiles()
        window.message.success(t('settings.data.app_knowledge.remove_all_success'))
      },
      okText: t('common.delete'),
      okButtonProps: {
        danger: true
      }
    })
  }

  return (
    <Container>
      <MenuList>
        {menuItems.map((item) => (
          <ListItem
            key={item.key}
            title={t(item.title)}
            active={menu === item.key}
            onClick={() => setMenu(item.key)}
            titleStyle={{ fontWeight: 500 }}
            icon={item.icon}
          />
        ))}
      </MenuList>
      <SettingContainer theme={theme} style={{ display: 'flex', flex: 1 }}>
        {menu === 'data' && (
          <>
            <SettingGroup theme={theme}>
              <SettingTitle>{t('settings.data.title')}</SettingTitle>
              <SettingDivider />
              <SettingRow>
                <SettingRowTitle>{t('settings.general.backup.title')}</SettingRowTitle>
                <HStack gap="5px" justifyContent="space-between">
                  <Button onClick={BackupPopup.show} icon={<SaveOutlined />}>
                    {t('settings.general.backup.button')}
                  </Button>
                  <Button onClick={RestorePopup.show} icon={<FolderOpenOutlined />}>
                    {t('settings.general.restore.button')}
                  </Button>
                </HStack>
              </SettingRow>
              <SettingDivider />
              <SettingRow>
                <SettingRowTitle>{t('settings.general.reset.title')}</SettingRowTitle>
                <HStack gap="5px">
                  <Button onClick={reset} danger>
                    {t('settings.general.reset.button')}
                  </Button>
                </HStack>
              </SettingRow>
            </SettingGroup>
            <SettingGroup theme={theme}>
              <SettingTitle>{t('settings.data.data.title')}</SettingTitle>
              <SettingDivider />
              <SettingRow>
                <SettingRowTitle>{t('settings.data.app_data')}</SettingRowTitle>
                <HStack alignItems="center" gap="5px">
                  <Typography.Text style={{ color: 'var(--color-text-3)' }}>{appInfo?.appDataPath}</Typography.Text>
                  <StyledIcon onClick={() => handleOpenPath(appInfo?.appDataPath)} />
                </HStack>
              </SettingRow>
              <SettingDivider />
              <SettingRow>
                <SettingRowTitle>{t('settings.data.app_logs')}</SettingRowTitle>
                <HStack alignItems="center" gap="5px">
                  <Typography.Text style={{ color: 'var(--color-text-3)' }}>{appInfo?.logsPath}</Typography.Text>
                  <StyledIcon onClick={() => handleOpenPath(appInfo?.logsPath)} />
                </HStack>
              </SettingRow>
              <SettingDivider />
              <SettingRow>
                <SettingRowTitle>{t('settings.data.app_knowledge')}</SettingRowTitle>
                <HStack alignItems="center" gap="5px">
                  <Button onClick={handleRemoveAllFiles} danger>
                    {t('settings.data.app_knowledge.button.delete')}
                  </Button>
                </HStack>
              </SettingRow>
              <SettingDivider />
              <SettingRow>
                <SettingRowTitle>{t('settings.data.clear_cache.title')}</SettingRowTitle>
                <HStack gap="5px">
                  <Button onClick={handleClearCache} danger>
                    {t('settings.data.clear_cache.button')}
                  </Button>
                </HStack>
              </SettingRow>
            </SettingGroup>
          </>
        )}
        {menu === 'webdav' && <WebDavSettings />}
        {menu === 'nutstore' && <NutstoreSettings />}
        {menu === 'markdown_export' && <MarkdownExportSettings />}
        {menu === 'notion' && <NotionSettings />}
        {menu === 'yuque' && <YuqueSettings />}
        {menu === 'joplin' && <JoplinSettings />}
<<<<<<< HEAD
=======
        {menu === 'obsidian' && <ObsidianSettings />}
>>>>>>> 91794338
        {menu === 'siyuan' && <SiyuanSettings />}
      </SettingContainer>
    </Container>
  )
}

const Container = styled(HStack)`
  flex: 1;
`

const StyledIcon = styled(FileSearchOutlined)`
  color: var(--color-text-2);
  cursor: pointer;
  transition: color 0.3s;

  &:hover {
    color: var(--color-text-1);
  }
`

const MenuList = styled.div`
  display: flex;
  flex-direction: column;
  gap: 5px;
  width: var(--settings-width);
  padding: 12px;
  border-right: 0.5px solid var(--color-border);
  height: 100%;
  .iconfont {
    color: var(--color-text-2);
    line-height: 16px;
  }
`

export default DataSettings<|MERGE_RESOLUTION|>--- conflicted
+++ resolved
@@ -89,15 +89,6 @@
       icon: <i className="iconfont icon-obsidian" />
     },
     {
-<<<<<<< HEAD
-      key: 'joplin',
-      title: 'settings.data.joplin.title',
-      //joplin icon needs to be updated into iconfont
-      icon: <JoplinIcon />
-    },
-    {
-=======
->>>>>>> 91794338
       key: 'siyuan',
       title: 'settings.data.siyuan.title',
       icon: <SiyuanIcon />
@@ -240,10 +231,7 @@
         {menu === 'notion' && <NotionSettings />}
         {menu === 'yuque' && <YuqueSettings />}
         {menu === 'joplin' && <JoplinSettings />}
-<<<<<<< HEAD
-=======
         {menu === 'obsidian' && <ObsidianSettings />}
->>>>>>> 91794338
         {menu === 'siyuan' && <SiyuanSettings />}
       </SettingContainer>
     </Container>
