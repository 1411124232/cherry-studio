--- conflicted
+++ resolved
@@ -1574,7 +1574,6 @@
     "hide_sidebar": "Hide Sidebar",
     "show_sidebar": "Show Sidebar"
   },
-<<<<<<< HEAD
   "notes": {
     "characters": "Characters",
     "collapse": "Collapse",
@@ -1656,10 +1655,9 @@
     "untitled_note": "Untitled Note",
     "upload_failed": "Note upload failed",
     "upload_success": "Note uploaded success"
-=======
+  },
   "navigate": {
     "provider_settings": "Go to provider settings"
->>>>>>> f2736210
   },
   "notification": {
     "assistant": "Assistant Response",
