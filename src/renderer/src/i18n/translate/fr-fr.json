--- conflicted
+++ resolved
@@ -1574,7 +1574,6 @@
     "hide_sidebar": "Cacher la barre latérale",
     "show_sidebar": "Afficher la barre latérale"
   },
-<<<<<<< HEAD
   "notes": {
     "collapse": "réduire",
     "content_placeholder": "Veuillez saisir le contenu de la note...",
@@ -1593,10 +1592,9 @@
     "unstar": "annuler la mise en favori",
     "untitled_folder": "nouveau dossier",
     "untitled_note": "Note sans titre"
-=======
+  },
   "navigate": {
     "provider_settings": "Aller aux paramètres du fournisseur"
->>>>>>> f2736210
   },
   "notification": {
     "assistant": "Réponse de l'assistant",
