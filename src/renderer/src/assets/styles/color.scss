:root {
  --color-white: #ffffff;
  --color-white-soft: rgba(255, 255, 255, 0.8);
  --color-white-mute: rgba(255, 255, 255, 0.94);

  --color-black: #181818;
  --color-black-soft: #222222;
  --color-black-mute: #333333;

  --color-gray-1: #515c67;
  --color-gray-2: #414853;
  --color-gray-3: #32363f;

  --color-text-1: rgba(255, 255, 245, 0.9);
  --color-text-2: rgba(235, 235, 245, 0.6);
  --color-text-3: rgba(235, 235, 245, 0.38);

  --color-background: var(--color-black);
  --color-background-soft: var(--color-black-soft);
  --color-background-mute: var(--color-black-mute);
  --color-background-opacity: rgba(34, 34, 34, 0.7);
  --inner-glow-opacity: 0.3; // For the glassmorphism effect in the dropdown menu

  --color-primary: #00b96b;
  --color-primary-soft: #00b96b99;
  --color-primary-mute: #00b96b33;

  --color-text: var(--color-text-1);
  --color-text-secondary: rgba(235, 235, 245, 0.7);
  --color-icon: #ffffff99;
  --color-icon-white: #ffffff;
<<<<<<< HEAD
  --color-border: #000;
=======
  --color-border: #383838;
>>>>>>> 4a0924ce
  --color-border-soft: #ffffff10;
  --color-border-mute: #ffffff05;
  --color-error: #f44336;
  --color-link: #338cff;
  --color-code-background: #323232;
  --color-hover: rgba(40, 40, 40, 1);
  --color-active: rgba(55, 55, 55, 1);
  --color-frame-border: #333;
  --color-group-background: var(--color-background-soft);

  --color-reference: #404040;
  --color-reference-text: #ffffff;
  --color-reference-background: #0b0e12;

  --color-list-item: rgba(255, 255, 255, 0.1);
  --color-list-item-hover: rgba(255, 255, 255, 0.05);

  --modal-background: #1f1f1f;

  --color-highlight: rgba(0, 0, 0, 1);
  --color-background-highlight: rgba(255, 255, 0, 0.9);
  --color-background-highlight-accent: rgba(255, 150, 50, 0.9);

  --navbar-background-mac: rgba(20, 20, 20, 0.55);
  --navbar-background: #1f1f1f;

<<<<<<< HEAD
  --navbar-height: 45px;
=======
  --navbar-height: 42px;
>>>>>>> 4a0924ce
  --sidebar-width: 50px;
  --status-bar-height: 40px;
  --input-bar-height: 100px;

  --assistants-width: 275px;
  --topic-list-width: 275px;
  --settings-width: 250px;
  --scrollbar-width: 5px;

  --chat-background: #111111;
  --chat-background-user: #28b561;
  --chat-background-assistant: #2c2c2c;
  --chat-text-user: var(--color-black);

  --list-item-border-radius: 8px;
  --border-width: 0.5px;
}

[theme-mode='light'] {
  --color-white: #ffffff;
  --color-white-soft: rgba(0, 0, 0, 0.04);
  --color-white-mute: #eee;

  --color-black: #1b1b1f;
  --color-black-soft: #262626;
  --color-black-mute: #363636;

  --color-gray-1: #8e8e93;
  --color-gray-2: #aeaeb2;
  --color-gray-3: #c7c7cc;

  --color-text-1: rgba(0, 0, 0, 1);
  --color-text-2: rgba(0, 0, 0, 0.6);
  --color-text-3: rgba(0, 0, 0, 0.38);

  --color-background: var(--color-white);
  --color-background-soft: var(--color-white-soft);
  --color-background-mute: var(--color-white-mute);
  --color-background-opacity: rgba(235, 235, 235, 0.7);
  --inner-glow-opacity: 0.1;

  --color-primary: #00b96b;
  --color-primary-soft: #00b96b99;
  --color-primary-mute: #00b96b33;

  --color-text: var(--color-text-1);
  --color-text-secondary: rgba(0, 0, 0, 0.75);
  --color-icon: #00000099;
  --color-icon-white: #000000;
  --color-border: #00000019;
  --color-border-soft: #00000010;
  --color-border-mute: #00000005;
  --color-error: #f44336;
  --color-link: #1677ff;
  --color-code-background: #e3e3e3;
  --color-hover: var(--color-white-mute);
  --color-active: var(--color-white-soft);
  --color-frame-border: #ddd;
  --color-group-background: var(--color-white);

  --color-reference: #cfe1ff;
  --color-reference-text: #000000;
  --color-reference-background: #f1f7ff;

  --color-list-item: rgba(255, 255, 255, 0.9);
  --color-list-item-hover: rgba(255, 255, 255, 0.5);

  --modal-background: var(--color-white);

  --color-highlight: initial;
  --color-background-highlight: rgba(255, 255, 0, 0.5);
  --color-background-highlight-accent: rgba(255, 150, 50, 0.5);

  --navbar-background-mac: rgba(255, 255, 255, 0.55);
  --navbar-background: rgba(244, 244, 244);

  --chat-background: #f3f3f3;
  --chat-background-user: #95ec69;
  --chat-background-assistant: #ffffff;
  --chat-text-user: var(--color-text);

  --border-width: 0.5px;
}<|MERGE_RESOLUTION|>--- conflicted
+++ resolved
@@ -29,11 +29,7 @@
   --color-text-secondary: rgba(235, 235, 245, 0.7);
   --color-icon: #ffffff99;
   --color-icon-white: #ffffff;
-<<<<<<< HEAD
-  --color-border: #000;
-=======
   --color-border: #383838;
->>>>>>> 4a0924ce
   --color-border-soft: #ffffff10;
   --color-border-mute: #ffffff05;
   --color-error: #f44336;
@@ -60,11 +56,7 @@
   --navbar-background-mac: rgba(20, 20, 20, 0.55);
   --navbar-background: #1f1f1f;
 
-<<<<<<< HEAD
-  --navbar-height: 45px;
-=======
   --navbar-height: 42px;
->>>>>>> 4a0924ce
   --sidebar-width: 50px;
   --status-bar-height: 40px;
   --input-bar-height: 100px;
