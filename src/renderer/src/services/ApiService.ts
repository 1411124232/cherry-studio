import { CompletionsParams } from '@renderer/aiCore/middleware/schemas'
import Logger from '@renderer/config/logger'
import {
  isEmbeddingModel,
  isGenerateImageModel,
  isOpenRouterBuiltInWebSearchModel,
  isReasoningModel,
  isSupportedDisableGenerationModel,
  isSupportedReasoningEffortModel,
  isSupportedThinkingTokenModel,
  isWebSearchModel
} from '@renderer/config/models'
import {
  SEARCH_SUMMARY_PROMPT,
  SEARCH_SUMMARY_PROMPT_KNOWLEDGE_ONLY,
  SEARCH_SUMMARY_PROMPT_WEB_ONLY
} from '@renderer/config/prompts'
import { getStoreSetting } from '@renderer/hooks/useSettings'
import i18n from '@renderer/i18n'
import {
  Assistant,
  ExternalToolResult,
  KnowledgeReference,
  MCPTool,
  Model,
  Provider,
  WebSearchResponse,
  WebSearchSource
} from '@renderer/types'
import { type Chunk, ChunkType } from '@renderer/types/chunk'
import { Message } from '@renderer/types/newMessage'
import { SdkModel } from '@renderer/types/sdk'
import { removeSpecialCharactersForTopicName } from '@renderer/utils'
import { isAbortError } from '@renderer/utils/error'
import { extractInfoFromXML, ExtractResults } from '@renderer/utils/extract'
import { findFileBlocks, getMainTextContent } from '@renderer/utils/messageUtils/find'
import { findLast, isEmpty, takeRight } from 'lodash'

import AiProvider from '../aiCore'
<<<<<<< HEAD
import AiProviderNew from '../aiCore/index_new'
=======
import store from '../store'
>>>>>>> 614bde8e
import {
  getAssistantProvider,
  getAssistantSettings,
  getDefaultModel,
  getProviderByModel,
  getTopNamingModel,
  getTranslateModel
} from './AssistantService'
import { getDefaultAssistant } from './AssistantService'
import { processKnowledgeSearch } from './KnowledgeService'
import {
  filterContextMessages,
  filterEmptyMessages,
  filterUsefulMessages,
  filterUserRoleStartMessages
} from './MessagesService'
import WebSearchService from './WebSearchService'

// TODO：考虑拆开
async function fetchExternalTool(
  lastUserMessage: Message,
  assistant: Assistant,
  onChunkReceived: (chunk: Chunk) => void,
  lastAnswer?: Message
): Promise<ExternalToolResult> {
  // 可能会有重复？
  const knowledgeBaseIds = assistant.knowledge_bases?.map((base) => base.id)
  const hasKnowledgeBase = !isEmpty(knowledgeBaseIds)
  const knowledgeRecognition = assistant.knowledgeRecognition || 'on'
  const webSearchProvider = WebSearchService.getWebSearchProvider(assistant.webSearchProviderId)

  // 使用外部搜索工具
  const shouldWebSearch = !!assistant.webSearchProviderId && webSearchProvider !== null
  const shouldKnowledgeSearch = hasKnowledgeBase

  // 在工具链开始时发送进度通知
  const willUseTools = shouldWebSearch || shouldKnowledgeSearch
  if (willUseTools) {
    onChunkReceived({ type: ChunkType.EXTERNEL_TOOL_IN_PROGRESS })
  }

  // --- Keyword/Question Extraction Function ---
  const extract = async (): Promise<ExtractResults | undefined> => {
    if (!lastUserMessage) return undefined

    // 根据配置决定是否需要提取
    const needWebExtract = shouldWebSearch
    const needKnowledgeExtract = hasKnowledgeBase && knowledgeRecognition === 'on'

    if (!needWebExtract && !needKnowledgeExtract) return undefined

    let prompt: string
    if (needWebExtract && !needKnowledgeExtract) {
      prompt = SEARCH_SUMMARY_PROMPT_WEB_ONLY
    } else if (!needWebExtract && needKnowledgeExtract) {
      prompt = SEARCH_SUMMARY_PROMPT_KNOWLEDGE_ONLY
    } else {
      prompt = SEARCH_SUMMARY_PROMPT
    }

    const summaryAssistant = getDefaultAssistant()
    summaryAssistant.model = assistant.model || getDefaultModel()
    summaryAssistant.prompt = prompt

    try {
      const result = await fetchSearchSummary({
        messages: lastAnswer ? [lastAnswer, lastUserMessage] : [lastUserMessage],
        assistant: summaryAssistant
      })

      if (!result) return getFallbackResult()

      const extracted = extractInfoFromXML(result.getText())
      // 根据需求过滤结果
      return {
        websearch: needWebExtract ? extracted?.websearch : undefined,
        knowledge: needKnowledgeExtract ? extracted?.knowledge : undefined
      }
    } catch (e: any) {
      console.error('extract error', e)
      if (isAbortError(e)) throw e
      return getFallbackResult()
    }
  }

  const getFallbackResult = (): ExtractResults => {
    const fallbackContent = getMainTextContent(lastUserMessage)
    return {
      websearch: shouldWebSearch ? { question: [fallbackContent || 'search'] } : undefined,
      knowledge: shouldKnowledgeSearch
        ? {
            question: [fallbackContent || 'search'],
            rewrite: fallbackContent
          }
        : undefined
    }
  }

  // --- Web Search Function ---
  const searchTheWeb = async (extractResults: ExtractResults | undefined): Promise<WebSearchResponse | undefined> => {
    if (!shouldWebSearch) return

    // Add check for extractResults existence early
    if (!extractResults?.websearch) {
      console.warn('searchTheWeb called without valid extractResults.websearch')
      return
    }

    if (extractResults.websearch.question[0] === 'not_needed') return

    // Add check for assistant.model before using it
    if (!assistant.model) {
      console.warn('searchTheWeb called without assistant.model')
      return undefined
    }

    try {
      // Use the consolidated processWebsearch function
      WebSearchService.createAbortSignal(lastUserMessage.id)
      return {
        results: await WebSearchService.processWebsearch(webSearchProvider!, extractResults),
        source: WebSearchSource.WEBSEARCH
      }
    } catch (error) {
      if (isAbortError(error)) throw error
      console.error('Web search failed:', error)
      return
    }
  }

  // --- Knowledge Base Search Function ---
  const searchKnowledgeBase = async (
    extractResults: ExtractResults | undefined
  ): Promise<KnowledgeReference[] | undefined> => {
    if (!hasKnowledgeBase) return

    // 知识库搜索条件
    let searchCriteria: { question: string[]; rewrite: string }
    if (knowledgeRecognition === 'off') {
      const directContent = getMainTextContent(lastUserMessage)
      searchCriteria = { question: [directContent || 'search'], rewrite: directContent }
    } else {
      // auto mode
      if (!extractResults?.knowledge) {
        console.warn('searchKnowledgeBase: No valid search criteria in auto mode')
        return
      }
      searchCriteria = extractResults.knowledge
    }

    if (searchCriteria.question[0] === 'not_needed') return

    try {
      const tempExtractResults: ExtractResults = {
        websearch: undefined,
        knowledge: searchCriteria
      }
      // Attempt to get knowledgeBaseIds from the main text block
      // NOTE: This assumes knowledgeBaseIds are ONLY on the main text block
      // NOTE: processKnowledgeSearch needs to handle undefined ids gracefully
      // const mainTextBlock = mainTextBlocks
      //   ?.map((blockId) => store.getState().messageBlocks.entities[blockId])
      //   .find((block) => block?.type === MessageBlockType.MAIN_TEXT) as MainTextMessageBlock | undefined
      return await processKnowledgeSearch(tempExtractResults, knowledgeBaseIds)
    } catch (error) {
      console.error('Knowledge base search failed:', error)
      return
    }
  }

  // --- Execute Extraction and Searches ---
  let extractResults: ExtractResults | undefined

  try {
    // 根据配置决定是否需要提取
    if (shouldWebSearch || hasKnowledgeBase) {
      extractResults = await extract()
      Logger.log('[fetchExternalTool] Extraction results:', extractResults)
    }

    let webSearchResponseFromSearch: WebSearchResponse | undefined
    let knowledgeReferencesFromSearch: KnowledgeReference[] | undefined

    // 并行执行搜索
    if (shouldWebSearch || shouldKnowledgeSearch) {
      ;[webSearchResponseFromSearch, knowledgeReferencesFromSearch] = await Promise.all([
        searchTheWeb(extractResults),
        searchKnowledgeBase(extractResults)
      ])
    }

    // 存储搜索结果
    if (lastUserMessage) {
      if (webSearchResponseFromSearch) {
        window.keyv.set(`web-search-${lastUserMessage.id}`, webSearchResponseFromSearch)
      }
      if (knowledgeReferencesFromSearch) {
        window.keyv.set(`knowledge-search-${lastUserMessage.id}`, knowledgeReferencesFromSearch)
      }
    }

    // 发送工具执行完成通知
    if (willUseTools) {
      onChunkReceived({
        type: ChunkType.EXTERNEL_TOOL_COMPLETE,
        external_tool: {
          webSearch: webSearchResponseFromSearch,
          knowledge: knowledgeReferencesFromSearch
        }
      })
    }

    // Get MCP tools (Fix duplicate declaration)
    let mcpTools: MCPTool[] = [] // Initialize as empty array
    const allMcpServers = store.getState().mcp.servers || []
    const activedMcpServers = allMcpServers.filter((s) => s.isActive)
    const assistantMcpServers = assistant.mcpServers || []

    const enabledMCPs = activedMcpServers.filter((server) => assistantMcpServers.some((s) => s.id === server.id))

    if (enabledMCPs && enabledMCPs.length > 0) {
      try {
        const toolPromises = enabledMCPs.map<Promise<MCPTool[]>>(async (mcpServer) => {
          try {
            const tools = await window.api.mcp.listTools(mcpServer)
            return tools.filter((tool: any) => !mcpServer.disabledTools?.includes(tool.name))
          } catch (error) {
            console.error(`Error fetching tools from MCP server ${mcpServer.name}:`, error)
            return []
          }
        })
        const results = await Promise.allSettled(toolPromises)
        mcpTools = results
          .filter((result): result is PromiseFulfilledResult<MCPTool[]> => result.status === 'fulfilled')
          .map((result) => result.value)
          .flat()
      } catch (toolError) {
        console.error('Error fetching MCP tools:', toolError)
      }
    }

    return { mcpTools }
  } catch (error) {
    if (isAbortError(error)) throw error
    console.error('Tool execution failed:', error)

    // 发送错误状态
    if (willUseTools) {
      onChunkReceived({
        type: ChunkType.EXTERNEL_TOOL_COMPLETE,
        external_tool: {
          webSearch: undefined,
          knowledge: undefined
        }
      })
    }

    return { mcpTools: [] }
  }
}

export async function fetchChatCompletion({
  messages,
  assistant,
  onChunkReceived
}: {
  messages: Message[]
  assistant: Assistant
  onChunkReceived: (chunk: Chunk) => void
  // TODO
  // onChunkStatus: (status: 'searching' | 'processing' | 'success' | 'error') => void
}) {
  console.log('fetchChatCompletion', messages, assistant)

  const provider = getAssistantProvider(assistant)
  const AI = new AiProviderNew(provider)

  // Make sure that 'Clear Context' works for all scenarios including external tool and normal chat.
  messages = filterContextMessages(messages)

  const lastUserMessage = findLast(messages, (m) => m.role === 'user')
  const lastAnswer = findLast(messages, (m) => m.role === 'assistant')
  if (!lastUserMessage) {
    console.error('fetchChatCompletion returning early: Missing lastUserMessage or lastAnswer')
    return
  }
  // try {
  // NOTE: The search results are NOT added to the messages sent to the AI here.
  // They will be retrieved and used by the messageThunk later to create CitationBlocks.
  const { mcpTools } = await fetchExternalTool(lastUserMessage, assistant, onChunkReceived, lastAnswer)
  const model = assistant.model || getDefaultModel()

  const { maxTokens, contextCount } = getAssistantSettings(assistant)

  const filteredMessages = filterUsefulMessages(messages)

  const _messages = filterUserRoleStartMessages(
    filterEmptyMessages(filterContextMessages(takeRight(filteredMessages, contextCount + 2))) // 取原来几个provider的最大值
  )

  const enableReasoning =
    ((isSupportedThinkingTokenModel(model) || isSupportedReasoningEffortModel(model)) &&
      assistant.settings?.reasoning_effort !== undefined) ||
    (isReasoningModel(model) && (!isSupportedThinkingTokenModel(model) || !isSupportedReasoningEffortModel(model)))

  const enableWebSearch =
    (assistant.enableWebSearch && isWebSearchModel(model)) ||
    isOpenRouterBuiltInWebSearchModel(model) ||
    model.id.includes('sonar') ||
    false

  const enableGenerateImage =
    isGenerateImageModel(model) && (isSupportedDisableGenerationModel(model) ? assistant.enableGenerateImage : true)

  // --- Call AI Completions ---
  onChunkReceived({ type: ChunkType.LLM_RESPONSE_CREATED })
  if (enableWebSearch) {
    onChunkReceived({ type: ChunkType.LLM_WEB_SEARCH_IN_PROGRESS })
  }
  await AI.completions(
    {
      callType: 'chat',
      messages: _messages,
      assistant,
      onChunk: onChunkReceived,
      mcpTools: mcpTools,
      maxTokens,
      streamOutput: assistant.settings?.streamOutput || false,
      enableReasoning,
      enableWebSearch,
      enableGenerateImage
    },
    {
      streamOutput: assistant.settings?.streamOutput || false
    }
  )
}

interface FetchTranslateProps {
  content: string
  assistant: Assistant
  onResponse?: (text: string, isComplete: boolean) => void
}

export async function fetchTranslate({ content, assistant, onResponse }: FetchTranslateProps) {
  const model = getTranslateModel() || assistant.model || getDefaultModel()

  if (!model) {
    throw new Error(i18n.t('error.provider_disabled'))
  }

  const provider = getProviderByModel(model)

  if (!hasApiKey(provider)) {
    throw new Error(i18n.t('error.no_api_key'))
  }

  const isSupportedStreamOutput = () => {
    if (!onResponse) {
      return false
    }
    return true
  }

  const stream = isSupportedStreamOutput()
  const enableReasoning =
    ((isSupportedThinkingTokenModel(model) || isSupportedReasoningEffortModel(model)) &&
      assistant.settings?.reasoning_effort !== undefined) ||
    (isReasoningModel(model) && (!isSupportedThinkingTokenModel(model) || !isSupportedReasoningEffortModel(model)))

  const params: CompletionsParams = {
    callType: 'translate',
    messages: content,
    assistant: { ...assistant, model },
    streamOutput: stream,
    enableReasoning,
    onResponse
  }

  const AI = new AiProvider(provider)

  try {
    return (await AI.completions(params)).getText() || ''
  } catch (error: any) {
    return ''
  }
}

export async function fetchMessagesSummary({ messages, assistant }: { messages: Message[]; assistant: Assistant }) {
  const prompt = (getStoreSetting('topicNamingPrompt') as string) || i18n.t('prompts.title')
  const model = getTopNamingModel() || assistant.model || getDefaultModel()

  // 总结上下文总是取最后5条消息
  const contextMessages = takeRight(messages, 5)

  const provider = getProviderByModel(model)

  if (!hasApiKey(provider)) {
    return null
  }

  const AI = new AiProvider(provider)

  // LLM对多条消息的总结有问题，用单条结构化的消息表示会话内容会更好
  const structredMessages = contextMessages.map((message) => {
    const structredMessage = {
      role: message.role,
      mainText: getMainTextContent(message)
    }

    // 让LLM知道消息中包含的文件，但只提供文件名
    // 对助手消息而言，没有提供工具调用结果等更多信息，仅提供文本上下文。
    const fileBlocks = findFileBlocks(message)
    let fileList: Array<string> = []
    if (fileBlocks.length && fileBlocks.length > 0) {
      fileList = fileBlocks.map((fileBlock) => fileBlock.file.origin_name)
    }
    return {
      ...structredMessage,
      files: fileList.length > 0 ? fileList : undefined
    }
  })
  const conversation = JSON.stringify(structredMessages)

  const params: CompletionsParams = {
    callType: 'summary',
    messages: conversation,
    assistant: { ...assistant, prompt, model },
    maxTokens: 1000,
    streamOutput: false
  }

  try {
    const { getText } = await AI.completions(params)
    const text = getText()
    return removeSpecialCharactersForTopicName(text) || null
  } catch (error: any) {
    return null
  }
}

export async function fetchSearchSummary({ messages, assistant }: { messages: Message[]; assistant: Assistant }) {
  const model = assistant.model || getDefaultModel()
  const provider = getProviderByModel(model)

  if (!hasApiKey(provider)) {
    return null
  }

  const AI = new AiProvider(provider)

  const params: CompletionsParams = {
    callType: 'search',
    messages: messages,
    assistant,
    streamOutput: false
  }

  return await AI.completions(params)
}

export async function fetchGenerate({ prompt, content }: { prompt: string; content: string }): Promise<string> {
  const model = getDefaultModel()
  const provider = getProviderByModel(model)

  if (!hasApiKey(provider)) {
    return ''
  }

  const AI = new AiProvider(provider)

  const assistant = getDefaultAssistant()
  assistant.model = model
  assistant.prompt = prompt

  const params: CompletionsParams = {
    callType: 'generate',
    messages: content,
    assistant,
    streamOutput: false
  }

  try {
    const result = await AI.completions(params)
    return result.getText() || ''
  } catch (error: any) {
    return ''
  }
}

function hasApiKey(provider: Provider) {
  if (!provider) return false
  if (provider.id === 'ollama' || provider.id === 'lmstudio' || provider.type === 'vertexai') return true
  return !isEmpty(provider.apiKey)
}

export async function fetchModels(provider: Provider): Promise<SdkModel[]> {
  const AI = new AiProvider(provider)

  try {
    return await AI.models()
  } catch (error) {
    return []
  }
}

export const formatApiKeys = (value: string) => {
  return value.replaceAll('，', ',').replaceAll(' ', ',').replaceAll(' ', '').replaceAll('\n', ',')
}

export function checkApiProvider(provider: Provider): void {
  const key = 'api-check'
  const style = { marginTop: '3vh' }

  if (
    provider.id !== 'ollama' &&
    provider.id !== 'lmstudio' &&
    provider.type !== 'vertexai' &&
    provider.id !== 'copilot'
  ) {
    if (!provider.apiKey) {
      window.message.error({ content: i18n.t('message.error.enter.api.key'), key, style })
      throw new Error(i18n.t('message.error.enter.api.key'))
    }
  }

  if (!provider.apiHost && provider.type !== 'vertexai') {
    window.message.error({ content: i18n.t('message.error.enter.api.host'), key, style })
    throw new Error(i18n.t('message.error.enter.api.host'))
  }

  if (isEmpty(provider.models)) {
    window.message.error({ content: i18n.t('message.error.enter.model'), key, style })
    throw new Error(i18n.t('message.error.enter.model'))
  }
}

export async function checkApi(provider: Provider, model: Model): Promise<void> {
  checkApiProvider(provider)

  const ai = new AiProvider(provider)

  const assistant = getDefaultAssistant()
  assistant.model = model
  try {
    if (isEmbeddingModel(model)) {
      await ai.getEmbeddingDimensions(model)
    } else {
      const params: CompletionsParams = {
        callType: 'check',
        messages: 'hi',
        assistant,
        streamOutput: true
      }

      // Try streaming check first
      const result = await ai.completions(params)
      if (!result.getText()) {
        throw new Error('No response received')
      }
    }
  } catch (error: any) {
    if (error.message.includes('stream')) {
      const params: CompletionsParams = {
        callType: 'check',
        messages: 'hi',
        assistant,
        streamOutput: false
      }
      const result = await ai.completions(params)
      if (!result.getText()) {
        throw new Error('No response received')
      }
    } else {
      throw error
    }
  }
}<|MERGE_RESOLUTION|>--- conflicted
+++ resolved
@@ -37,11 +37,8 @@
 import { findLast, isEmpty, takeRight } from 'lodash'
 
 import AiProvider from '../aiCore'
-<<<<<<< HEAD
 import AiProviderNew from '../aiCore/index_new'
-=======
 import store from '../store'
->>>>>>> 614bde8e
 import {
   getAssistantProvider,
   getAssistantSettings,
