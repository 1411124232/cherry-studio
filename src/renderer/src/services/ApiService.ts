/**
 * 职责：提供原子化的、无状态的API调用函数
 */
import { StreamTextParams } from '@cherrystudio/ai-core'
import { loggerService } from '@logger'
<<<<<<< HEAD
import AiProvider from '@renderer/aiCore'
import { CompletionsParams } from '@renderer/aiCore/legacy/middleware/schemas'
import { AiSdkMiddlewareConfig } from '@renderer/aiCore/middleware/AiSdkMiddlewareBuilder'
import { buildStreamTextParams } from '@renderer/aiCore/transformParameters'
import { isDedicatedImageGenerationModel, isEmbeddingModel } from '@renderer/config/models'
=======
import { CompletionsParams } from '@renderer/aiCore/middleware/schemas'
import { SYSTEM_PROMPT_THRESHOLD } from '@renderer/config/constant'
import {
  isEmbeddingModel,
  isGenerateImageModel,
  isOpenRouterBuiltInWebSearchModel,
  isQwenMTModel,
  isReasoningModel,
  isSupportedDisableGenerationModel,
  isSupportedReasoningEffortModel,
  isSupportedThinkingTokenModel,
  isWebSearchModel
} from '@renderer/config/models'
import {
  LANG_DETECT_PROMPT,
  SEARCH_SUMMARY_PROMPT,
  SEARCH_SUMMARY_PROMPT_KNOWLEDGE_ONLY,
  SEARCH_SUMMARY_PROMPT_WEB_ONLY
} from '@renderer/config/prompts'
import { getModel } from '@renderer/hooks/useModel'
>>>>>>> 69252f61
import { getStoreSetting } from '@renderer/hooks/useSettings'
import { getEnableDeveloperMode } from '@renderer/hooks/useSettings'
import i18n from '@renderer/i18n'
import store from '@renderer/store'
import { Assistant, MCPServer, MCPTool, Model, Provider } from '@renderer/types'
import { type Chunk, ChunkType } from '@renderer/types/chunk'
import { Message } from '@renderer/types/newMessage'
import { SdkModel } from '@renderer/types/sdk'
<<<<<<< HEAD
import { removeSpecialCharactersForTopicName } from '@renderer/utils'
import { isPromptToolUse, isSupportedToolUse } from '@renderer/utils/mcp-tools'
=======
import { removeSpecialCharactersForTopicName, uuid } from '@renderer/utils'
import { abortCompletion } from '@renderer/utils/abortController'
import { isAbortError } from '@renderer/utils/error'
import { extractInfoFromXML, ExtractResults } from '@renderer/utils/extract'
import { filterAdjacentUserMessaegs, filterLastAssistantMessage } from '@renderer/utils/messageUtils/filters'
>>>>>>> 69252f61
import { findFileBlocks, getMainTextContent } from '@renderer/utils/messageUtils/find'
import { containsSupportedVariables, replacePromptVariables } from '@renderer/utils/prompt'
import { isEmpty, takeRight } from 'lodash'

import AiProviderNew from '../aiCore/index_new'
import {
<<<<<<< HEAD
  // getAssistantProvider,
  // getAssistantSettings,
=======
  buildSystemPromptWithThinkTool,
  buildSystemPromptWithTools,
  containsSupportedVariables,
  replacePromptVariables
} from '@renderer/utils/prompt'
import { getTranslateOptions } from '@renderer/utils/translate'
import { findLast, isEmpty, takeRight } from 'lodash'

import AiProvider from '../aiCore'
import {
  getAssistantProvider,
  getAssistantSettings,
>>>>>>> 69252f61
  getDefaultAssistant,
  getDefaultModel,
  getProviderByModel,
  getQuickModel
} from './AssistantService'
// import { processKnowledgeSearch } from './KnowledgeService'
// import {
//   filterContextMessages,
//   filterEmptyMessages,
//   filterUsefulMessages,
//   filterUserRoleStartMessages
// } from './MessagesService'
// import WebSearchService from './WebSearchService'

const logger = loggerService.withContext('ApiService')

export async function fetchMcpTools(assistant: Assistant) {
  // Get MCP tools (Fix duplicate declaration)
  let mcpTools: MCPTool[] = [] // Initialize as empty array
  const allMcpServers = store.getState().mcp.servers || []
  const activedMcpServers = allMcpServers.filter((s) => s.isActive)
  const assistantMcpServers = assistant.mcpServers || []

<<<<<<< HEAD
  const enabledMCPs = activedMcpServers.filter((server) => assistantMcpServers.some((s) => s.id === server.id))
=======
  // 在工具链开始时发送进度通知（不包括记忆搜索）
  if (hasAnyTool) {
    onChunkReceived({ type: ChunkType.EXTERNEL_TOOL_IN_PROGRESS })
  }

  // --- Keyword/Question Extraction Function ---
  const extract = async (): Promise<ExtractResults | undefined> => {
    if (!lastUserMessage) return undefined

    // 根据配置决定是否需要提取
    const needWebExtract = shouldWebSearch
    const needKnowledgeExtract = hasKnowledgeBase && knowledgeRecognition === 'on'

    if (!needWebExtract && !needKnowledgeExtract) return undefined

    let prompt: string
    if (needWebExtract && !needKnowledgeExtract) {
      prompt = SEARCH_SUMMARY_PROMPT_WEB_ONLY
    } else if (!needWebExtract && needKnowledgeExtract) {
      prompt = SEARCH_SUMMARY_PROMPT_KNOWLEDGE_ONLY
    } else {
      prompt = SEARCH_SUMMARY_PROMPT
    }

    const summaryAssistant = getDefaultAssistant()
    summaryAssistant.model = getQuickModel() || assistant.model || getDefaultModel()
    summaryAssistant.prompt = prompt

    const callSearchSummary = async (params: { messages: Message[]; assistant: Assistant }) => {
      return await fetchSearchSummary(params)
    }

    const traceParams = {
      name: `${summaryAssistant.model?.name}.Summary`,
      tag: 'LLM',
      topicId: lastUserMessage.topicId,
      modelName: summaryAssistant.model.name
    }

    const searchSummaryParams = {
      messages: lastAnswer ? [lastAnswer, lastUserMessage] : [lastUserMessage],
      assistant: summaryAssistant
    }

    try {
      const result = await withSpanResult(callSearchSummary, traceParams, searchSummaryParams)

      if (!result) return getFallbackResult()

      const extracted = extractInfoFromXML(result.getText())
      // 根据需求过滤结果
      return {
        websearch: needWebExtract ? extracted?.websearch : undefined,
        knowledge: needKnowledgeExtract ? extracted?.knowledge : undefined
      }
    } catch (e: any) {
      logger.error('extract error', e)
      if (isAbortError(e)) throw e
      return getFallbackResult()
    }
  }

  const getFallbackResult = (): ExtractResults => {
    const fallbackContent = getMainTextContent(lastUserMessage)
    return {
      websearch: shouldWebSearch ? { question: [fallbackContent || 'search'] } : undefined,
      knowledge: shouldKnowledgeSearch
        ? {
            question: [fallbackContent || 'search'],
            rewrite: fallbackContent
          }
        : undefined
    }
  }

  // --- Web Search Function ---
  const searchTheWeb = async (
    extractResults: ExtractResults | undefined,
    parentSpanId?: string
  ): Promise<WebSearchResponse | undefined> => {
    if (!shouldWebSearch) return

    // Add check for extractResults existence early
    if (!extractResults?.websearch) {
      logger.warn('searchTheWeb called without valid extractResults.websearch')
      return
    }

    if (extractResults.websearch.question[0] === 'not_needed') return

    // Add check for assistant.model before using it
    if (!assistant.model) {
      logger.warn('searchTheWeb called without assistant.model')
      return undefined
    }

    try {
      // Use the consolidated processWebsearch function
      WebSearchService.createAbortSignal(lastUserMessage.id)
      let safeWebSearchProvider = webSearchProvider
      if (webSearchProvider) {
        safeWebSearchProvider = {
          ...webSearchProvider,
          topicId: lastUserMessage.topicId,
          parentSpanId,
          modelName: assistant.model.name
        }
      }
      const webSearchResponse = await WebSearchService.processWebsearch(
        safeWebSearchProvider!,
        extractResults,
        lastUserMessage.id
      )
      return {
        results: webSearchResponse,
        source: WebSearchSource.WEBSEARCH
      }
    } catch (error) {
      if (isAbortError(error)) throw error
      logger.error('Web search failed:', error as Error)
      return
    }
  }

  const searchMemory = async (): Promise<MemoryItem[] | undefined> => {
    if (!shouldSearchMemory) return []
    try {
      const memoryConfig = selectMemoryConfig(store.getState())
      const content = getMainTextContent(lastUserMessage)
      if (!content) {
        logger.warn('searchMemory called without valid content in lastUserMessage')
        return []
      }

      if (memoryConfig.llmApiClient && memoryConfig.embedderApiClient) {
        const currentUserId = selectCurrentUserId(store.getState())
        // Search for relevant memories
        const processorConfig = MemoryProcessor.getProcessorConfig(memoryConfig, assistant.id, currentUserId)
        logger.info(`Searching for relevant memories with content: ${content}`)
        const memoryProcessor = new MemoryProcessor()
        const relevantMemories = await memoryProcessor.searchRelevantMemories(
          content,
          processorConfig,
          5 // Limit to top 5 most relevant memories
        )

        if (relevantMemories?.length > 0) {
          logger.info('Found relevant memories:', relevantMemories)

          return relevantMemories
        }
        return []
      } else {
        logger.warn('Memory is enabled but embedding or LLM model is not configured')
        return []
      }
    } catch (error) {
      logger.error('Error processing memory search:', error as Error)
      // Continue with conversation even if memory processing fails
      return []
    }
  }

  // --- Knowledge Base Search Function ---
  const searchKnowledgeBase = async (
    extractResults: ExtractResults | undefined,
    parentSpanId?: string,
    modelName?: string
  ): Promise<KnowledgeReference[] | undefined> => {
    if (!hasKnowledgeBase) return

    // 知识库搜索条件
    let searchCriteria: { question: string[]; rewrite: string }
    if (knowledgeRecognition === 'off') {
      const directContent = getMainTextContent(lastUserMessage)
      searchCriteria = { question: [directContent || 'search'], rewrite: directContent }
    } else {
      // auto mode
      if (!extractResults?.knowledge) {
        logger.warn('searchKnowledgeBase: No valid search criteria in auto mode')
        return
      }
      searchCriteria = extractResults.knowledge
    }

    if (searchCriteria.question[0] === 'not_needed') return
>>>>>>> 69252f61

  if (enabledMCPs && enabledMCPs.length > 0) {
    try {
      const toolPromises = enabledMCPs.map<Promise<MCPTool[]>>(async (mcpServer: MCPServer) => {
        try {
          const tools = await window.api.mcp.listTools(mcpServer)
          return tools.filter((tool: any) => !mcpServer.disabledTools?.includes(tool.name))
        } catch (error) {
          logger.error(`Error fetching tools from MCP server ${mcpServer.name}:`, error as Error)
          return []
        }
      })
      const results = await Promise.allSettled(toolPromises)
      mcpTools = results
        .filter((result): result is PromiseFulfilledResult<MCPTool[]> => result.status === 'fulfilled')
        .map((result) => result.value)
        .flat()
    } catch (toolError) {
      logger.error('Error fetching MCP tools:', toolError as Error)
    }
  }
  return mcpTools
}

export async function fetchChatCompletion({
  messages,
  assistant,
  options,
  onChunkReceived,
  topicId
}: {
  messages: StreamTextParams['messages']
  assistant: Assistant
  options: {
    signal?: AbortSignal
    timeout?: number
    headers?: Record<string, string>
  }
  onChunkReceived: (chunk: Chunk) => void
  topicId?: string // 添加 topicId 参数
}) {
  logger.info('fetchChatCompletion called with detailed context', {
    messageCount: messages?.length || 0,
    assistantId: assistant.id,
    topicId,
    hasTopicId: !!topicId,
    modelId: assistant.model?.id,
    modelName: assistant.model?.name
  })

  const AI = new AiProviderNew(assistant.model || getDefaultModel())
  const provider = AI.getActualProvider()

  const mcpTools: MCPTool[] = []

  if (isSupportedToolUse(assistant)) {
    mcpTools.push(...(await fetchMcpTools(assistant)))
  }

  // 使用 transformParameters 模块构建参数
  const {
    params: aiSdkParams,
    modelId,
    capabilities
  } = await buildStreamTextParams(messages, assistant, provider, {
    mcpTools: mcpTools,
    webSearchProviderId: assistant.webSearchProviderId,
    requestOptions: options
  })

  // const _messages = filterUserRoleStartMessages(
  //   filterEmptyMessages(filterContextMessages(takeRight(filteredMessages, contextCount + 2))) // 取原来几个provider的最大值
  // )

<<<<<<< HEAD
  // const enableReasoning =
  //   ((isSupportedThinkingTokenModel(model) || isSupportedReasoningEffortModel(model)) &&
  //     assistant.settings?.reasoning_effort !== undefined) ||
  //   (isReasoningModel(model) && (!isSupportedThinkingTokenModel(model) || !isSupportedReasoningEffortModel(model)))
=======
  // NOTE：assistant.enableWebSearch 的语义是是否启用模型内置搜索功能
  const enableWebSearch =
    (assistant.webSearchProviderId && isWebSearchModel(model)) ||
    isOpenRouterBuiltInWebSearchModel(model) ||
    model.id.includes('sonar') ||
    false
>>>>>>> 69252f61

  // const enableWebSearch =
  //   (assistant.enableWebSearch && isWebSearchModel(model)) ||
  //   isOpenRouterBuiltInWebSearchModel(model) ||
  //   model.id.includes('sonar') ||
  //   false

  // const enableGenerateImage =
  //   isGenerateImageModel(model) && (isSupportedDisableGenerationModel(model) ? assistant.enableGenerateImage : true)
  //   const enableUrlContext = assistant.enableUrlContext || false

  const middlewareConfig: AiSdkMiddlewareConfig = {
    streamOutput: assistant.settings?.streamOutput ?? true,
    onChunk: onChunkReceived,
    model: assistant.model,
    provider: provider,
    enableReasoning: capabilities.enableReasoning,
    isPromptToolUse: isPromptToolUse(assistant),
    isSupportedToolUse: isSupportedToolUse(assistant),
    isImageGenerationEndpoint: isDedicatedImageGenerationModel(assistant.model || getDefaultModel()),
    enableWebSearch: capabilities.enableWebSearch,
    enableGenerateImage: capabilities.enableGenerateImage,
    mcpTools
  }
  // if (capabilities.enableWebSearch) {
  //   onChunkReceived({ type: ChunkType.LLM_WEB_SEARCH_IN_PROGRESS })
  // }
  // --- Call AI Completions ---
  onChunkReceived({ type: ChunkType.LLM_RESPONSE_CREATED })
  const enableDeveloperMode = getEnableDeveloperMode()
  // 在 AI SDK 调用时设置正确的 OpenTelemetry 上下文
  if (topicId && enableDeveloperMode) {
    // 使用带trace支持的completions方法，它会自动创建子span并关联到父span
    await AI.completionsForTrace(modelId, aiSdkParams, {
      ...middlewareConfig,
      assistant,
      topicId,
      callType: 'chat'
    })
  } else {
    await AI.completions(modelId, aiSdkParams, {
      ...middlewareConfig,
      assistant,
      callType: 'chat'
    })
  }
}

// interface FetchTranslateProps {
//   content: string
//   assistant: TranslateAssistant
//   onResponse?: (text: string, isComplete: boolean) => void
// }

// export async function fetchTranslate({ content, assistant, onResponse }: FetchTranslateProps) {
//   const model = getTranslateModel() || assistant.model || getDefaultModel()

//   if (!model) {
//     throw new Error(i18n.t('error.provider_disabled'))
//   }

//   const provider = getProviderByModel(model)

//   if (!hasApiKey(provider)) {
//     throw new Error(i18n.t('error.no_api_key'))
//   }

//   const isSupportedStreamOutput = () => {
//     if (!onResponse) {
//       return false
//     }
//     return true
//   }

//   const stream = isSupportedStreamOutput()
//   const enableReasoning =
//     ((isSupportedThinkingTokenModel(model) || isSupportedReasoningEffortModel(model)) &&
//       assistant.settings?.reasoning_effort !== undefined) ||
//     (isReasoningModel(model) && (!isSupportedThinkingTokenModel(model) || !isSupportedReasoningEffortModel(model)))

//   const params: StreamTextParams = {
//     system: assistant.prompt,
//     prompt: content
//   }

//   const AI = new AiProviderNew(model)

//   const middlewareConfig: AiSdkMiddlewareConfig = {
//     streamOutput: stream,
//     enableReasoning,
//     isPromptToolUse: false,
//     isSupportedToolUse: false,
//     isImageGenerationEndpoint: false,
//     enableWebSearch: false,
//     enableGenerateImage: false,
//     onChunk: onResponse
//       ? (chunk) => {
//           if (chunk.type === ChunkType.TEXT_DELTA) {
//             onResponse(chunk.text, false)
//           } else if (chunk.type === ChunkType.TEXT_COMPLETE) {
//             onResponse(chunk.text, true)
//           }
//         }
//       : undefined
//   }

//   try {
//     return (
//       (
//         await AI.completions(model.id, params, {
//           ...middlewareConfig,
//           assistant,
//           callType: 'translate'
//         })
//       ).getText() || ''
//     )
//   } catch (error: any) {
//     return ''
//   }
// }

interface FetchLanguageDetectionProps {
  text: string
  onResponse?: (text: string, isComplete: boolean) => void
}

/**
 * 检测文本语言
 * @param params - 参数对象
 * @param {string} params.text - 需要检测语言的文本内容
 * @param {function} [params.onResponse] - 流式响应回调函数,用于实时获取检测结果
 * @returns {Promise<string>} 返回检测到的语言代码,如果检测失败会抛出错误
 * @throws {Error}
 */
export async function fetchLanguageDetection({ text, onResponse }: FetchLanguageDetectionProps) {
  const translateLanguageOptions = await getTranslateOptions()
  const listLang = translateLanguageOptions.map((item) => item.langCode)
  const listLangText = JSON.stringify(listLang)

  const model = getQuickModel() || getDefaultModel()
  if (!model) {
    throw new Error(i18n.t('error.model.not_exists'))
  }

  if (isQwenMTModel(model)) {
    logger.info('QwenMT cannot be used for language detection.')
    if (isQwenMTModel(model)) {
      throw new Error(i18n.t('translate.error.detect.qwen_mt'))
    }
  }

  const provider = getProviderByModel(model)

  if (!hasApiKey(provider)) {
    throw new Error(i18n.t('error.no_api_key'))
  }

  const assistant: Assistant = getDefaultAssistant()

  assistant.model = model
  assistant.settings = {
    temperature: 0.7
  }
  assistant.prompt = LANG_DETECT_PROMPT.replace('{{list_lang}}', listLangText).replace('{{input}}', text)

  const isSupportedStreamOutput = () => {
    if (!onResponse) {
      return false
    }
    return true
  }

  const stream = isSupportedStreamOutput()

  const params: CompletionsParams = {
    callType: 'translate-lang-detect',
    messages: 'follow system prompt',
    assistant,
    streamOutput: stream,
    enableReasoning: false,
    shouldThrow: true,
    onResponse
  }

  const AI = new AiProvider(provider)

  return (await AI.completions(params)).getText()
}

export async function fetchMessagesSummary({ messages, assistant }: { messages: Message[]; assistant: Assistant }) {
  let prompt = (getStoreSetting('topicNamingPrompt') as string) || i18n.t('prompts.title')
  const model = getQuickModel() || assistant.model || getDefaultModel()

  if (prompt && containsSupportedVariables(prompt)) {
    prompt = await replacePromptVariables(prompt, model.name)
  }

  // 总结上下文总是取最后5条消息
  const contextMessages = takeRight(messages, 5)
  const provider = getProviderByModel(model)

  if (!hasApiKey(provider)) {
    return null
  }

  const AI = new AiProviderNew(model)

  const topicId = messages?.find((message) => message.topicId)?.topicId || ''

  // LLM对多条消息的总结有问题，用单条结构化的消息表示会话内容会更好
  const structredMessages = contextMessages.map((message) => {
    const structredMessage = {
      role: message.role,
      mainText: getMainTextContent(message)
    }

    // 让LLM知道消息中包含的文件，但只提供文件名
    // 对助手消息而言，没有提供工具调用结果等更多信息，仅提供文本上下文。
    const fileBlocks = findFileBlocks(message)
    let fileList: Array<string> = []
    if (fileBlocks.length && fileBlocks.length > 0) {
      fileList = fileBlocks.map((fileBlock) => fileBlock.file.origin_name)
    }
    return {
      ...structredMessage,
      files: fileList.length > 0 ? fileList : undefined
    }
  })
  const conversation = JSON.stringify(structredMessages)

  // // 复制 assistant 对象，并强制关闭思考预算
  // const summaryAssistant = {
  //   ...assistant,
  //   settings: {
  //     ...assistant.settings,
  //     reasoning_effort: undefined,
  //     qwenThinkMode: false
  //   }
  // }
  const summaryAssistant = {
    ...assistant,
    settings: {
      ...assistant.settings,
      reasoning_effort: undefined,
      qwenThinkMode: false
    },
    prompt,
    model
  }

  const llmMessages = {
    system: prompt,
    prompt: conversation
  }

  const middlewareConfig: AiSdkMiddlewareConfig = {
    streamOutput: false,
    enableReasoning: false,
    isPromptToolUse: false,
    isSupportedToolUse: false,
    isImageGenerationEndpoint: false,
    enableWebSearch: false,
    enableGenerateImage: false,
    mcpTools: []
  }
  try {
    // 从 messages 中找到有 traceId 的助手消息，用于绑定现有 trace
    const messageWithTrace = messages.find((m) => m.role === 'assistant' && m.traceId)

    if (messageWithTrace && messageWithTrace.traceId) {
      // 导入并调用 appendTrace 来绑定现有 trace，传入summary使用的模型名
      const { appendTrace } = await import('@renderer/services/SpanManagerService')
      await appendTrace({ topicId, traceId: messageWithTrace.traceId, model })
    }

    const { getText } = await AI.completionsForTrace(model.id, llmMessages, {
      ...middlewareConfig,
      assistant: summaryAssistant,
      topicId,
      callType: 'summary'
    })
    const text = getText()
    return removeSpecialCharactersForTopicName(text) || null
  } catch (error: any) {
    return null
  }
}

<<<<<<< HEAD
=======
export async function fetchSearchSummary({ messages, assistant }: { messages: Message[]; assistant: Assistant }) {
  const model = getQuickModel() || assistant.model || getDefaultModel()
  const provider = getProviderByModel(model)

  if (!hasApiKey(provider)) {
    return null
  }

  const topicId = messages?.find((message) => message.topicId)?.topicId || undefined

  const AI = new AiProvider(provider)

  const params: CompletionsParams = {
    callType: 'search',
    messages: messages,
    assistant,
    streamOutput: false,
    topicId
  }

  return await AI.completionsForTrace(params)
}

>>>>>>> 69252f61
export async function fetchGenerate({
  prompt,
  content,
  model
}: {
  prompt: string
  content: string
  model?: Model
}): Promise<string> {
  if (!model) {
    model = getDefaultModel()
  }
  const provider = getProviderByModel(model)

  if (!hasApiKey(provider)) {
    return ''
  }

  const AI = new AiProviderNew(model)

  const assistant = getDefaultAssistant()
  assistant.model = model
  assistant.prompt = prompt

  // const params: CompletionsParams = {
  //   callType: 'generate',
  //   messages: content,
  //   assistant,
  //   streamOutput: false
  // }

  const middlewareConfig: AiSdkMiddlewareConfig = {
    streamOutput: assistant.settings?.streamOutput ?? false,
    enableReasoning: false,
    isPromptToolUse: false,
    isSupportedToolUse: false,
    isImageGenerationEndpoint: false,
    enableWebSearch: false,
    enableGenerateImage: false
  }

  try {
    const result = await AI.completions(
      model.id,
      {
        system: prompt,
        prompt: content
      },
      {
        ...middlewareConfig,
        assistant,
        callType: 'generate'
      }
    )
    return result.getText() || ''
  } catch (error: any) {
    return ''
  }
}

export function hasApiKey(provider: Provider) {
  if (!provider) return false
  if (provider.id === 'ollama' || provider.id === 'lmstudio' || provider.type === 'vertexai') return true
  return !isEmpty(provider.apiKey)
}

/**
 * Get the first available embedding model from enabled providers
 */
// function getFirstEmbeddingModel() {
//   const providers = store.getState().llm.providers.filter((p) => p.enabled)

//   for (const provider of providers) {
//     const embeddingModel = provider.models.find((model) => isEmbeddingModel(model))
//     if (embeddingModel) {
//       return embeddingModel
//     }
//   }

//   return undefined
// }

export async function fetchModels(provider: Provider): Promise<SdkModel[]> {
  const AI = new AiProviderNew({} as Model, provider)

  try {
    return await AI.models()
  } catch (error) {
    return []
  }
}

export function checkApiProvider(provider: Provider): void {
  const key = 'api-check'
  const style = { marginTop: '3vh' }

  if (
    provider.id !== 'ollama' &&
    provider.id !== 'lmstudio' &&
    provider.type !== 'vertexai' &&
    provider.id !== 'copilot'
  ) {
    if (!provider.apiKey) {
      window.message.error({ content: i18n.t('message.error.enter.api.label'), key, style })
      throw new Error(i18n.t('message.error.enter.api.label'))
    }
  }

  if (!provider.apiHost && provider.type !== 'vertexai') {
    window.message.error({ content: i18n.t('message.error.enter.api.host'), key, style })
    throw new Error(i18n.t('message.error.enter.api.host'))
  }

  if (isEmpty(provider.models)) {
    window.message.error({ content: i18n.t('message.error.enter.model'), key, style })
    throw new Error(i18n.t('message.error.enter.model'))
  }
}

export async function checkApi(provider: Provider, model: Model, timeout = 15000): Promise<void> {
  checkApiProvider(provider)

<<<<<<< HEAD
  const ai = new AiProviderNew(model)
=======
  const taskId = uuid()

  const ai = new AiProvider(provider)
>>>>>>> 69252f61

  const assistant = getDefaultAssistant()
  assistant.model = model
  try {
    if (isEmbeddingModel(model)) {
      // race 超时 15s
      logger.silly("it's a embedding model")
      const timerPromise = new Promise((_, reject) => setTimeout(() => reject('Timeout'), timeout))
      await Promise.race([ai.getEmbeddingDimensions(model), timerPromise])
    } else {
<<<<<<< HEAD
      const params: StreamTextParams = {
        system: assistant.prompt,
        prompt: 'hi'
      }
      const middlewareConfig: AiSdkMiddlewareConfig = {
        streamOutput: false,
        enableReasoning: false,
        isSupportedToolUse: false,
        isImageGenerationEndpoint: false,
        enableWebSearch: false,
        enableGenerateImage: false,
        isPromptToolUse: false
      }

      // Try streaming check first
      const result = await ai.completions(model.id, params, {
        ...middlewareConfig,
        assistant,
        callType: 'check'
      })
      if (!result.getText()) {
        throw new Error('No response received')
=======
      let streamError: Error | undefined = undefined

      // 15s超时
      const timer = setTimeout(() => {
        abortCompletion(taskId)
        streamError = new Error('Timeout')
      }, timeout)

      const params: CompletionsParams = {
        callType: 'check',
        messages: 'hi',
        assistant,
        streamOutput: true,
        enableReasoning: false,
        onChunk: (chunk: Chunk) => {
          if (chunk.type === ChunkType.ERROR && !isAbortError(chunk.error)) {
            streamError = new Error(JSON.stringify(chunk.error))
          }
          abortCompletion(taskId)
        },
        shouldThrow: true,
        abortKey: taskId
      }

      // Try streaming check first
      try {
        await ai.completions(params)
      } finally {
        clearTimeout(timer)
>>>>>>> 69252f61
      }
      if (streamError) {
        throw streamError
      }
    }
  } catch (error: any) {
    // 失败回退legacy
    const legacyAi = new AiProvider(provider)
    if (error.message.includes('stream')) {
      const params: CompletionsParams = {
        callType: 'check',
        messages: 'hi',
        assistant,
        streamOutput: false,
        shouldThrow: true
      }
      const result = await legacyAi.completions(params)
      if (!result.getText()) {
        throw new Error('No response received')
      }
    } else {
      throw error
    }
<<<<<<< HEAD
    // } finally {
    //   removeAbortController(taskId, abortFn)
    // }
=======
>>>>>>> 69252f61
  }
}

export async function checkModel(provider: Provider, model: Model, timeout = 15000): Promise<{ latency: number }> {
  const startTime = performance.now()
  await checkApi(provider, model, timeout)
  return { latency: performance.now() - startTime }
}<|MERGE_RESOLUTION|>--- conflicted
+++ resolved
@@ -3,34 +3,12 @@
  */
 import { StreamTextParams } from '@cherrystudio/ai-core'
 import { loggerService } from '@logger'
-<<<<<<< HEAD
 import AiProvider from '@renderer/aiCore'
 import { CompletionsParams } from '@renderer/aiCore/legacy/middleware/schemas'
 import { AiSdkMiddlewareConfig } from '@renderer/aiCore/middleware/AiSdkMiddlewareBuilder'
 import { buildStreamTextParams } from '@renderer/aiCore/transformParameters'
-import { isDedicatedImageGenerationModel, isEmbeddingModel } from '@renderer/config/models'
-=======
-import { CompletionsParams } from '@renderer/aiCore/middleware/schemas'
-import { SYSTEM_PROMPT_THRESHOLD } from '@renderer/config/constant'
-import {
-  isEmbeddingModel,
-  isGenerateImageModel,
-  isOpenRouterBuiltInWebSearchModel,
-  isQwenMTModel,
-  isReasoningModel,
-  isSupportedDisableGenerationModel,
-  isSupportedReasoningEffortModel,
-  isSupportedThinkingTokenModel,
-  isWebSearchModel
-} from '@renderer/config/models'
-import {
-  LANG_DETECT_PROMPT,
-  SEARCH_SUMMARY_PROMPT,
-  SEARCH_SUMMARY_PROMPT_KNOWLEDGE_ONLY,
-  SEARCH_SUMMARY_PROMPT_WEB_ONLY
-} from '@renderer/config/prompts'
-import { getModel } from '@renderer/hooks/useModel'
->>>>>>> 69252f61
+import { isDedicatedImageGenerationModel, isEmbeddingModel, isQwenMTModel } from '@renderer/config/models'
+import { LANG_DETECT_PROMPT } from '@renderer/config/prompts'
 import { getStoreSetting } from '@renderer/hooks/useSettings'
 import { getEnableDeveloperMode } from '@renderer/hooks/useSettings'
 import i18n from '@renderer/i18n'
@@ -39,39 +17,17 @@
 import { type Chunk, ChunkType } from '@renderer/types/chunk'
 import { Message } from '@renderer/types/newMessage'
 import { SdkModel } from '@renderer/types/sdk'
-<<<<<<< HEAD
 import { removeSpecialCharactersForTopicName } from '@renderer/utils'
 import { isPromptToolUse, isSupportedToolUse } from '@renderer/utils/mcp-tools'
-=======
-import { removeSpecialCharactersForTopicName, uuid } from '@renderer/utils'
-import { abortCompletion } from '@renderer/utils/abortController'
-import { isAbortError } from '@renderer/utils/error'
-import { extractInfoFromXML, ExtractResults } from '@renderer/utils/extract'
-import { filterAdjacentUserMessaegs, filterLastAssistantMessage } from '@renderer/utils/messageUtils/filters'
->>>>>>> 69252f61
 import { findFileBlocks, getMainTextContent } from '@renderer/utils/messageUtils/find'
 import { containsSupportedVariables, replacePromptVariables } from '@renderer/utils/prompt'
+import { getTranslateOptions } from '@renderer/utils/translate'
 import { isEmpty, takeRight } from 'lodash'
 
 import AiProviderNew from '../aiCore/index_new'
 import {
-<<<<<<< HEAD
   // getAssistantProvider,
   // getAssistantSettings,
-=======
-  buildSystemPromptWithThinkTool,
-  buildSystemPromptWithTools,
-  containsSupportedVariables,
-  replacePromptVariables
-} from '@renderer/utils/prompt'
-import { getTranslateOptions } from '@renderer/utils/translate'
-import { findLast, isEmpty, takeRight } from 'lodash'
-
-import AiProvider from '../aiCore'
-import {
-  getAssistantProvider,
-  getAssistantSettings,
->>>>>>> 69252f61
   getDefaultAssistant,
   getDefaultModel,
   getProviderByModel,
@@ -95,196 +51,7 @@
   const activedMcpServers = allMcpServers.filter((s) => s.isActive)
   const assistantMcpServers = assistant.mcpServers || []
 
-<<<<<<< HEAD
   const enabledMCPs = activedMcpServers.filter((server) => assistantMcpServers.some((s) => s.id === server.id))
-=======
-  // 在工具链开始时发送进度通知（不包括记忆搜索）
-  if (hasAnyTool) {
-    onChunkReceived({ type: ChunkType.EXTERNEL_TOOL_IN_PROGRESS })
-  }
-
-  // --- Keyword/Question Extraction Function ---
-  const extract = async (): Promise<ExtractResults | undefined> => {
-    if (!lastUserMessage) return undefined
-
-    // 根据配置决定是否需要提取
-    const needWebExtract = shouldWebSearch
-    const needKnowledgeExtract = hasKnowledgeBase && knowledgeRecognition === 'on'
-
-    if (!needWebExtract && !needKnowledgeExtract) return undefined
-
-    let prompt: string
-    if (needWebExtract && !needKnowledgeExtract) {
-      prompt = SEARCH_SUMMARY_PROMPT_WEB_ONLY
-    } else if (!needWebExtract && needKnowledgeExtract) {
-      prompt = SEARCH_SUMMARY_PROMPT_KNOWLEDGE_ONLY
-    } else {
-      prompt = SEARCH_SUMMARY_PROMPT
-    }
-
-    const summaryAssistant = getDefaultAssistant()
-    summaryAssistant.model = getQuickModel() || assistant.model || getDefaultModel()
-    summaryAssistant.prompt = prompt
-
-    const callSearchSummary = async (params: { messages: Message[]; assistant: Assistant }) => {
-      return await fetchSearchSummary(params)
-    }
-
-    const traceParams = {
-      name: `${summaryAssistant.model?.name}.Summary`,
-      tag: 'LLM',
-      topicId: lastUserMessage.topicId,
-      modelName: summaryAssistant.model.name
-    }
-
-    const searchSummaryParams = {
-      messages: lastAnswer ? [lastAnswer, lastUserMessage] : [lastUserMessage],
-      assistant: summaryAssistant
-    }
-
-    try {
-      const result = await withSpanResult(callSearchSummary, traceParams, searchSummaryParams)
-
-      if (!result) return getFallbackResult()
-
-      const extracted = extractInfoFromXML(result.getText())
-      // 根据需求过滤结果
-      return {
-        websearch: needWebExtract ? extracted?.websearch : undefined,
-        knowledge: needKnowledgeExtract ? extracted?.knowledge : undefined
-      }
-    } catch (e: any) {
-      logger.error('extract error', e)
-      if (isAbortError(e)) throw e
-      return getFallbackResult()
-    }
-  }
-
-  const getFallbackResult = (): ExtractResults => {
-    const fallbackContent = getMainTextContent(lastUserMessage)
-    return {
-      websearch: shouldWebSearch ? { question: [fallbackContent || 'search'] } : undefined,
-      knowledge: shouldKnowledgeSearch
-        ? {
-            question: [fallbackContent || 'search'],
-            rewrite: fallbackContent
-          }
-        : undefined
-    }
-  }
-
-  // --- Web Search Function ---
-  const searchTheWeb = async (
-    extractResults: ExtractResults | undefined,
-    parentSpanId?: string
-  ): Promise<WebSearchResponse | undefined> => {
-    if (!shouldWebSearch) return
-
-    // Add check for extractResults existence early
-    if (!extractResults?.websearch) {
-      logger.warn('searchTheWeb called without valid extractResults.websearch')
-      return
-    }
-
-    if (extractResults.websearch.question[0] === 'not_needed') return
-
-    // Add check for assistant.model before using it
-    if (!assistant.model) {
-      logger.warn('searchTheWeb called without assistant.model')
-      return undefined
-    }
-
-    try {
-      // Use the consolidated processWebsearch function
-      WebSearchService.createAbortSignal(lastUserMessage.id)
-      let safeWebSearchProvider = webSearchProvider
-      if (webSearchProvider) {
-        safeWebSearchProvider = {
-          ...webSearchProvider,
-          topicId: lastUserMessage.topicId,
-          parentSpanId,
-          modelName: assistant.model.name
-        }
-      }
-      const webSearchResponse = await WebSearchService.processWebsearch(
-        safeWebSearchProvider!,
-        extractResults,
-        lastUserMessage.id
-      )
-      return {
-        results: webSearchResponse,
-        source: WebSearchSource.WEBSEARCH
-      }
-    } catch (error) {
-      if (isAbortError(error)) throw error
-      logger.error('Web search failed:', error as Error)
-      return
-    }
-  }
-
-  const searchMemory = async (): Promise<MemoryItem[] | undefined> => {
-    if (!shouldSearchMemory) return []
-    try {
-      const memoryConfig = selectMemoryConfig(store.getState())
-      const content = getMainTextContent(lastUserMessage)
-      if (!content) {
-        logger.warn('searchMemory called without valid content in lastUserMessage')
-        return []
-      }
-
-      if (memoryConfig.llmApiClient && memoryConfig.embedderApiClient) {
-        const currentUserId = selectCurrentUserId(store.getState())
-        // Search for relevant memories
-        const processorConfig = MemoryProcessor.getProcessorConfig(memoryConfig, assistant.id, currentUserId)
-        logger.info(`Searching for relevant memories with content: ${content}`)
-        const memoryProcessor = new MemoryProcessor()
-        const relevantMemories = await memoryProcessor.searchRelevantMemories(
-          content,
-          processorConfig,
-          5 // Limit to top 5 most relevant memories
-        )
-
-        if (relevantMemories?.length > 0) {
-          logger.info('Found relevant memories:', relevantMemories)
-
-          return relevantMemories
-        }
-        return []
-      } else {
-        logger.warn('Memory is enabled but embedding or LLM model is not configured')
-        return []
-      }
-    } catch (error) {
-      logger.error('Error processing memory search:', error as Error)
-      // Continue with conversation even if memory processing fails
-      return []
-    }
-  }
-
-  // --- Knowledge Base Search Function ---
-  const searchKnowledgeBase = async (
-    extractResults: ExtractResults | undefined,
-    parentSpanId?: string,
-    modelName?: string
-  ): Promise<KnowledgeReference[] | undefined> => {
-    if (!hasKnowledgeBase) return
-
-    // 知识库搜索条件
-    let searchCriteria: { question: string[]; rewrite: string }
-    if (knowledgeRecognition === 'off') {
-      const directContent = getMainTextContent(lastUserMessage)
-      searchCriteria = { question: [directContent || 'search'], rewrite: directContent }
-    } else {
-      // auto mode
-      if (!extractResults?.knowledge) {
-        logger.warn('searchKnowledgeBase: No valid search criteria in auto mode')
-        return
-      }
-      searchCriteria = extractResults.knowledge
-    }
-
-    if (searchCriteria.question[0] === 'not_needed') return
->>>>>>> 69252f61
 
   if (enabledMCPs && enabledMCPs.length > 0) {
     try {
@@ -355,34 +122,6 @@
     requestOptions: options
   })
 
-  // const _messages = filterUserRoleStartMessages(
-  //   filterEmptyMessages(filterContextMessages(takeRight(filteredMessages, contextCount + 2))) // 取原来几个provider的最大值
-  // )
-
-<<<<<<< HEAD
-  // const enableReasoning =
-  //   ((isSupportedThinkingTokenModel(model) || isSupportedReasoningEffortModel(model)) &&
-  //     assistant.settings?.reasoning_effort !== undefined) ||
-  //   (isReasoningModel(model) && (!isSupportedThinkingTokenModel(model) || !isSupportedReasoningEffortModel(model)))
-=======
-  // NOTE：assistant.enableWebSearch 的语义是是否启用模型内置搜索功能
-  const enableWebSearch =
-    (assistant.webSearchProviderId && isWebSearchModel(model)) ||
-    isOpenRouterBuiltInWebSearchModel(model) ||
-    model.id.includes('sonar') ||
-    false
->>>>>>> 69252f61
-
-  // const enableWebSearch =
-  //   (assistant.enableWebSearch && isWebSearchModel(model)) ||
-  //   isOpenRouterBuiltInWebSearchModel(model) ||
-  //   model.id.includes('sonar') ||
-  //   false
-
-  // const enableGenerateImage =
-  //   isGenerateImageModel(model) && (isSupportedDisableGenerationModel(model) ? assistant.enableGenerateImage : true)
-  //   const enableUrlContext = assistant.enableUrlContext || false
-
   const middlewareConfig: AiSdkMiddlewareConfig = {
     streamOutput: assistant.settings?.streamOutput ?? true,
     onChunk: onChunkReceived,
@@ -396,9 +135,7 @@
     enableGenerateImage: capabilities.enableGenerateImage,
     mcpTools
   }
-  // if (capabilities.enableWebSearch) {
-  //   onChunkReceived({ type: ChunkType.LLM_WEB_SEARCH_IN_PROGRESS })
-  // }
+
   // --- Call AI Completions ---
   onChunkReceived({ type: ChunkType.LLM_RESPONSE_CREATED })
   const enableDeveloperMode = getEnableDeveloperMode()
@@ -420,79 +157,6 @@
   }
 }
 
-// interface FetchTranslateProps {
-//   content: string
-//   assistant: TranslateAssistant
-//   onResponse?: (text: string, isComplete: boolean) => void
-// }
-
-// export async function fetchTranslate({ content, assistant, onResponse }: FetchTranslateProps) {
-//   const model = getTranslateModel() || assistant.model || getDefaultModel()
-
-//   if (!model) {
-//     throw new Error(i18n.t('error.provider_disabled'))
-//   }
-
-//   const provider = getProviderByModel(model)
-
-//   if (!hasApiKey(provider)) {
-//     throw new Error(i18n.t('error.no_api_key'))
-//   }
-
-//   const isSupportedStreamOutput = () => {
-//     if (!onResponse) {
-//       return false
-//     }
-//     return true
-//   }
-
-//   const stream = isSupportedStreamOutput()
-//   const enableReasoning =
-//     ((isSupportedThinkingTokenModel(model) || isSupportedReasoningEffortModel(model)) &&
-//       assistant.settings?.reasoning_effort !== undefined) ||
-//     (isReasoningModel(model) && (!isSupportedThinkingTokenModel(model) || !isSupportedReasoningEffortModel(model)))
-
-//   const params: StreamTextParams = {
-//     system: assistant.prompt,
-//     prompt: content
-//   }
-
-//   const AI = new AiProviderNew(model)
-
-//   const middlewareConfig: AiSdkMiddlewareConfig = {
-//     streamOutput: stream,
-//     enableReasoning,
-//     isPromptToolUse: false,
-//     isSupportedToolUse: false,
-//     isImageGenerationEndpoint: false,
-//     enableWebSearch: false,
-//     enableGenerateImage: false,
-//     onChunk: onResponse
-//       ? (chunk) => {
-//           if (chunk.type === ChunkType.TEXT_DELTA) {
-//             onResponse(chunk.text, false)
-//           } else if (chunk.type === ChunkType.TEXT_COMPLETE) {
-//             onResponse(chunk.text, true)
-//           }
-//         }
-//       : undefined
-//   }
-
-//   try {
-//     return (
-//       (
-//         await AI.completions(model.id, params, {
-//           ...middlewareConfig,
-//           assistant,
-//           callType: 'translate'
-//         })
-//       ).getText() || ''
-//     )
-//   } catch (error: any) {
-//     return ''
-//   }
-// }
-
 interface FetchLanguageDetectionProps {
   text: string
   onResponse?: (text: string, isComplete: boolean) => void
@@ -660,32 +324,29 @@
   }
 }
 
-<<<<<<< HEAD
-=======
-export async function fetchSearchSummary({ messages, assistant }: { messages: Message[]; assistant: Assistant }) {
-  const model = getQuickModel() || assistant.model || getDefaultModel()
-  const provider = getProviderByModel(model)
-
-  if (!hasApiKey(provider)) {
-    return null
-  }
-
-  const topicId = messages?.find((message) => message.topicId)?.topicId || undefined
-
-  const AI = new AiProvider(provider)
-
-  const params: CompletionsParams = {
-    callType: 'search',
-    messages: messages,
-    assistant,
-    streamOutput: false,
-    topicId
-  }
-
-  return await AI.completionsForTrace(params)
-}
-
->>>>>>> 69252f61
+// export async function fetchSearchSummary({ messages, assistant }: { messages: Message[]; assistant: Assistant }) {
+//   const model = getQuickModel() || assistant.model || getDefaultModel()
+//   const provider = getProviderByModel(model)
+
+//   if (!hasApiKey(provider)) {
+//     return null
+//   }
+
+//   const topicId = messages?.find((message) => message.topicId)?.topicId || undefined
+
+//   const AI = new AiProvider(provider)
+
+//   const params: CompletionsParams = {
+//     callType: 'search',
+//     messages: messages,
+//     assistant,
+//     streamOutput: false,
+//     topicId
+//   }
+
+//   return await AI.completionsForTrace(params)
+// }
+
 export async function fetchGenerate({
   prompt,
   content,
@@ -808,13 +469,7 @@
 export async function checkApi(provider: Provider, model: Model, timeout = 15000): Promise<void> {
   checkApiProvider(provider)
 
-<<<<<<< HEAD
   const ai = new AiProviderNew(model)
-=======
-  const taskId = uuid()
-
-  const ai = new AiProvider(provider)
->>>>>>> 69252f61
 
   const assistant = getDefaultAssistant()
   assistant.model = model
@@ -825,7 +480,6 @@
       const timerPromise = new Promise((_, reject) => setTimeout(() => reject('Timeout'), timeout))
       await Promise.race([ai.getEmbeddingDimensions(model), timerPromise])
     } else {
-<<<<<<< HEAD
       const params: StreamTextParams = {
         system: assistant.prompt,
         prompt: 'hi'
@@ -848,41 +502,10 @@
       })
       if (!result.getText()) {
         throw new Error('No response received')
-=======
-      let streamError: Error | undefined = undefined
-
-      // 15s超时
-      const timer = setTimeout(() => {
-        abortCompletion(taskId)
-        streamError = new Error('Timeout')
-      }, timeout)
-
-      const params: CompletionsParams = {
-        callType: 'check',
-        messages: 'hi',
-        assistant,
-        streamOutput: true,
-        enableReasoning: false,
-        onChunk: (chunk: Chunk) => {
-          if (chunk.type === ChunkType.ERROR && !isAbortError(chunk.error)) {
-            streamError = new Error(JSON.stringify(chunk.error))
-          }
-          abortCompletion(taskId)
-        },
-        shouldThrow: true,
-        abortKey: taskId
       }
-
-      // Try streaming check first
-      try {
-        await ai.completions(params)
-      } finally {
-        clearTimeout(timer)
->>>>>>> 69252f61
-      }
-      if (streamError) {
-        throw streamError
-      }
+      // if (streamError) {
+      //   throw streamError
+      // }
     }
   } catch (error: any) {
     // 失败回退legacy
@@ -902,12 +525,9 @@
     } else {
       throw error
     }
-<<<<<<< HEAD
     // } finally {
     //   removeAbortController(taskId, abortFn)
     // }
-=======
->>>>>>> 69252f61
   }
 }
 
