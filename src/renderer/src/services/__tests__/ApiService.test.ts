--- conflicted
+++ resolved
@@ -9,22 +9,12 @@
 import { FinishReason, MediaModality } from '@google/genai'
 import { FunctionCall } from '@google/genai'
 import AiProvider from '@renderer/aiCore'
-<<<<<<< HEAD
-import { OpenAIAPIClient, ResponseChunkTransformerContext } from '@renderer/aiCore/legacy/clients'
+import { BaseApiClient, OpenAIAPIClient, ResponseChunkTransformerContext } from '@renderer/aiCore/legacy/clients'
 import { AnthropicAPIClient } from '@renderer/aiCore/legacy/clients/anthropic/AnthropicAPIClient'
 import { ApiClientFactory } from '@renderer/aiCore/legacy/clients/ApiClientFactory'
-import { BaseApiClient } from '@renderer/aiCore/legacy/clients/BaseApiClient'
 import { GeminiAPIClient } from '@renderer/aiCore/legacy/clients/gemini/GeminiAPIClient'
 import { OpenAIResponseAPIClient } from '@renderer/aiCore/legacy/clients/openai/OpenAIResponseAPIClient'
 import { GenericChunk } from '@renderer/aiCore/legacy/middleware/schemas'
-=======
-import { BaseApiClient, OpenAIAPIClient, ResponseChunkTransformerContext } from '@renderer/aiCore/clients'
-import { AnthropicAPIClient } from '@renderer/aiCore/clients/anthropic/AnthropicAPIClient'
-import { ApiClientFactory } from '@renderer/aiCore/clients/ApiClientFactory'
-import { GeminiAPIClient } from '@renderer/aiCore/clients/gemini/GeminiAPIClient'
-import { OpenAIResponseAPIClient } from '@renderer/aiCore/clients/openai/OpenAIResponseAPIClient'
-import { GenericChunk } from '@renderer/aiCore/middleware/schemas'
->>>>>>> bf30bf28
 import { isVisionModel } from '@renderer/config/models'
 import { Assistant, MCPCallToolResponse, MCPToolResponse, Model, Provider, WebSearchSource } from '@renderer/types'
 import {
@@ -2416,7 +2406,8 @@
             },
             description: 'print the name and age',
             required: ['name', 'age']
-          }
+          },
+          type: 'mcp'
         }
       ],
       onChunk,
@@ -2507,7 +2498,8 @@
                 },
                 description: 'print the name and age',
                 required: ['name', 'age']
-              }
+              },
+              type: 'mcp'
             },
             toolUseId: 'mcp-tool-1',
             arguments: {
@@ -2539,7 +2531,8 @@
                 },
                 description: 'print the name and age',
                 required: ['name', 'age']
-              }
+              },
+              type: 'mcp'
             },
             toolUseId: 'mcp-tool-1',
             arguments: {
@@ -2570,7 +2563,8 @@
                 },
                 description: 'print the name and age',
                 required: ['name', 'age']
-              }
+              },
+              type: 'mcp'
             },
             response: {
               content: [
