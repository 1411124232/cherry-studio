import { createSlice, PayloadAction } from '@reduxjs/toolkit'
import { AppLogo, UserAvatar } from '@renderer/config/env'
<<<<<<< HEAD
import type { MinAppType } from '@renderer/types'
=======
import type { MinAppType, Topic, WebSearchStatus } from '@renderer/types'
>>>>>>> ba21a2c5
import type { UpdateInfo } from 'builder-util-runtime'

export interface ChatState {
  isMultiSelectMode: boolean
  selectedMessageIds: string[]
  /** topic ids that are currently being renamed */
  renamingTopics: string[]
  /** topic ids that are newly renamed */
  newlyRenamedTopics: string[]
}

export interface WebSearchState {
  activeSearches: Record<string, WebSearchStatus>
}

export interface UpdateState {
  info: UpdateInfo | null
  checking: boolean
  downloading: boolean
  downloaded: boolean
  downloadProgress: number
  available: boolean
}

export interface RuntimeState {
  avatar: string
  generating: boolean
  /** whether the minapp popup is shown */
  minappShow: boolean
  /** the minapps that are opened and should be keep alive */
  openedKeepAliveMinapps: MinAppType[]
  /** the minapp that is opened for one time */
  openedOneOffMinapp: MinAppType | null
  /** the current minapp id */
  currentMinappId: string
  searching: boolean
  filesPath: string
  resourcesPath: string
  update: UpdateState
  export: ExportState
  chat: ChatState
  websearch: WebSearchState
}

export interface ExportState {
  isExporting: boolean
}

const initialState: RuntimeState = {
  avatar: UserAvatar,
  generating: false,
  minappShow: false,
  openedKeepAliveMinapps: [],
  openedOneOffMinapp: null,
  currentMinappId: '',
  searching: false,
  filesPath: '',
  resourcesPath: '',
  update: {
    info: null,
    checking: false,
    downloading: false,
    downloaded: false,
    downloadProgress: 0,
    available: false
  },
  export: {
    isExporting: false
  },
  chat: {
    isMultiSelectMode: false,
    selectedMessageIds: [],
    renamingTopics: [],
    newlyRenamedTopics: []
  },
  websearch: {
    activeSearches: {}
  }
}

const runtimeSlice = createSlice({
  name: 'runtime',
  initialState,
  reducers: {
    setAvatar: (state, action: PayloadAction<string | null>) => {
      state.avatar = action.payload || AppLogo
    },
    setGenerating: (state, action: PayloadAction<boolean>) => {
      state.generating = action.payload
    },
    setMinappShow: (state, action: PayloadAction<boolean>) => {
      state.minappShow = action.payload
    },
    setOpenedKeepAliveMinapps: (state, action: PayloadAction<MinAppType[]>) => {
      state.openedKeepAliveMinapps = action.payload
    },
    setOpenedOneOffMinapp: (state, action: PayloadAction<MinAppType | null>) => {
      state.openedOneOffMinapp = action.payload
    },
    setCurrentMinappId: (state, action: PayloadAction<string>) => {
      state.currentMinappId = action.payload
    },
    setSearching: (state, action: PayloadAction<boolean>) => {
      state.searching = action.payload
    },
    setFilesPath: (state, action: PayloadAction<string>) => {
      state.filesPath = action.payload
    },
    setResourcesPath: (state, action: PayloadAction<string>) => {
      state.resourcesPath = action.payload
    },
    setUpdateState: (state, action: PayloadAction<Partial<UpdateState>>) => {
      state.update = { ...state.update, ...action.payload }
    },
    setExportState: (state, action: PayloadAction<Partial<ExportState>>) => {
      state.export = { ...state.export, ...action.payload }
    },
    // Chat related actions
    toggleMultiSelectMode: (state, action: PayloadAction<boolean>) => {
      state.chat.isMultiSelectMode = action.payload
      if (!action.payload) {
        state.chat.selectedMessageIds = []
      }
    },
    setSelectedMessageIds: (state, action: PayloadAction<string[]>) => {
      state.chat.selectedMessageIds = action.payload
    },
    setRenamingTopics: (state, action: PayloadAction<string[]>) => {
      state.chat.renamingTopics = action.payload
    },
    setNewlyRenamedTopics: (state, action: PayloadAction<string[]>) => {
      state.chat.newlyRenamedTopics = action.payload
    },
    // WebSearch related actions
    setActiveSearches: (state, action: PayloadAction<Record<string, WebSearchStatus>>) => {
      state.websearch.activeSearches = action.payload
    },
    setWebSearchStatus: (state, action: PayloadAction<{ requestId: string; status: WebSearchStatus }>) => {
      const { requestId, status } = action.payload
      if (status.phase === 'default') {
        delete state.websearch.activeSearches[requestId]
      }
      state.websearch.activeSearches[requestId] = status
    }
  }
})

export const {
  setAvatar,
  setGenerating,
  setMinappShow,
  setOpenedKeepAliveMinapps,
  setOpenedOneOffMinapp,
  setCurrentMinappId,
  setSearching,
  setFilesPath,
  setResourcesPath,
  setUpdateState,
  setExportState,
  // Chat related actions
  toggleMultiSelectMode,
  setSelectedMessageIds,
  setRenamingTopics,
  setNewlyRenamedTopics,
  // WebSearch related actions
  setActiveSearches,
  setWebSearchStatus
} = runtimeSlice.actions

export default runtimeSlice.reducer<|MERGE_RESOLUTION|>--- conflicted
+++ resolved
@@ -1,10 +1,6 @@
 import { createSlice, PayloadAction } from '@reduxjs/toolkit'
 import { AppLogo, UserAvatar } from '@renderer/config/env'
-<<<<<<< HEAD
-import type { MinAppType } from '@renderer/types'
-=======
-import type { MinAppType, Topic, WebSearchStatus } from '@renderer/types'
->>>>>>> ba21a2c5
+import type { MinAppType, WebSearchStatus } from '@renderer/types'
 import type { UpdateInfo } from 'builder-util-runtime'
 
 export interface ChatState {
