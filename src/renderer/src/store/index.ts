import { combineReducers, configureStore } from '@reduxjs/toolkit'
import { useDispatch, useSelector, useStore } from 'react-redux'
import { FLUSH, PAUSE, PERSIST, persistReducer, persistStore, PURGE, REGISTER, REHYDRATE } from 'redux-persist'
import storage from 'redux-persist/lib/storage'

import storeSyncService from '../services/StoreSyncService'
import agents from './agents'
import assistants from './assistants'
import backup from './backup'
import copilot from './copilot'
import inputToolsReducer from './inputTools'
import knowledge from './knowledge'
import llm from './llm'
import mcp from './mcp'
import memory from './memory'
import messageBlocksReducer from './messageBlock'
import migrate from './migrate'
import minapps from './minapps'
import newMessagesReducer from './newMessage'
import nutstore from './nutstore'
import ocr from './ocr'
import paintings from './paintings'
import preprocess from './preprocess'
import runtime from './runtime'
import selectionStore from './selectionStore'
import settings from './settings'
import shortcuts from './shortcuts'
import tabs from './tabs'
import websearch from './websearch'

const rootReducer = combineReducers({
  assistants,
  agents,
  backup,
  nutstore,
  paintings,
  llm,
  settings,
  runtime,
  ocr,
  shortcuts,
  knowledge,
  minapps,
  websearch,
  mcp,
  memory,
  copilot,
  selectionStore,
  tabs,
  // messages: messagesReducer,
  preprocess,
  messages: newMessagesReducer,
  messageBlocks: messageBlocksReducer,
  inputTools: inputToolsReducer
})

const persistedReducer = persistReducer(
  {
    key: 'cherry-studio',
    storage,
<<<<<<< HEAD
    version: 199,
    blacklist: ['runtime', 'messages', 'messageBlocks'],
=======
    version: 122,
    blacklist: ['runtime', 'messages', 'messageBlocks', 'tabs'],
>>>>>>> 14c3b116
    migrate
  },
  rootReducer
)

/**
 * Configures the store sync service to synchronize specific state slices across all windows.
 * For detailed implementation, see @renderer/services/StoreSyncService.ts
 *
 * Usage:
 * - 'xxxx/' - Synchronizes the entire state slice
 * - 'xxxx/sliceName' - Synchronizes a specific slice within the state
 *
 * To listen for store changes in a window:
 * Call storeSyncService.subscribe() in the window's entryPoint.tsx
 */
storeSyncService.setOptions({
  syncList: ['assistants/', 'settings/', 'llm/', 'selectionStore/']
})

const store = configureStore({
  // @ts-ignore store type is unknown
  reducer: persistedReducer as typeof rootReducer,
  middleware: (getDefaultMiddleware) => {
    return getDefaultMiddleware({
      serializableCheck: {
        ignoredActions: [FLUSH, REHYDRATE, PAUSE, PERSIST, PURGE, REGISTER]
      }
    }).concat(storeSyncService.createMiddleware())
  },
  devTools: true
})

export type RootState = ReturnType<typeof rootReducer>
export type AppDispatch = typeof store.dispatch

export const persistor = persistStore(store)
export const useAppDispatch = useDispatch.withTypes<AppDispatch>()
export const useAppSelector = useSelector.withTypes<RootState>()
export const useAppStore = useStore.withTypes<typeof store>()
window.store = store

export default store<|MERGE_RESOLUTION|>--- conflicted
+++ resolved
@@ -58,13 +58,8 @@
   {
     key: 'cherry-studio',
     storage,
-<<<<<<< HEAD
     version: 199,
-    blacklist: ['runtime', 'messages', 'messageBlocks'],
-=======
-    version: 122,
     blacklist: ['runtime', 'messages', 'messageBlocks', 'tabs'],
->>>>>>> 14c3b116
     migrate
   },
   rootReducer
