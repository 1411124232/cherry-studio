--- conflicted
+++ resolved
@@ -45,11 +45,7 @@
     key: 'cherry-studio',
     storage,
     version: 96,
-<<<<<<< HEAD
-    blacklist: ['runtime', 'messages'],
-=======
     blacklist: ['runtime', 'messages', 'memory'],
->>>>>>> e38b18bb
     migrate
   },
   rootReducer
