--- conflicted
+++ resolved
@@ -58,22 +58,15 @@
   messageBlocks: messageBlocksReducer,
   inputTools: inputToolsReducer,
   translate,
-<<<<<<< HEAD
+  ocr,
   note
-=======
-  ocr
->>>>>>> eac71f1f
 })
 
 const persistedReducer = persistReducer(
   {
     key: 'cherry-studio',
     storage,
-<<<<<<< HEAD
-    version: 136,
-=======
-    version: 137,
->>>>>>> eac71f1f
+    version: 139,
     blacklist: ['runtime', 'messages', 'messageBlocks', 'tabs'],
     migrate
   },
