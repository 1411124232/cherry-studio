import { createSlice, PayloadAction } from '@reduxjs/toolkit'
import { TRANSLATE_PROMPT } from '@renderer/config/prompts'
import {
  AssistantsSortType,
  CodeStyleVarious,
  LanguageVarious,
  MathEngine,
  OpenAIServiceTier,
  OpenAISummaryText,
  PaintingProvider,
  S3Config,
  ThemeMode,
  TranslateLanguageVarious
} from '@renderer/types'
import { uuid } from '@renderer/utils'
import { UpgradeChannel } from '@shared/config/constant'

import { RemoteSyncState } from './backup'

export type SendMessageShortcut = 'Enter' | 'Shift+Enter' | 'Ctrl+Enter' | 'Command+Enter' | 'Alt+Enter'

export type SidebarIcon = 'assistants' | 'agents' | 'paintings' | 'translate' | 'minapp' | 'knowledge' | 'files'

export const DEFAULT_SIDEBAR_ICONS: SidebarIcon[] = [
  'assistants',
  'agents',
  'paintings',
  'translate',
  'minapp',
  'knowledge',
  'files'
]

export interface NutstoreSyncRuntime extends RemoteSyncState {}

export type AssistantIconType = 'model' | 'emoji' | 'none'

export type UserTheme = {
  colorPrimary: string
}

export interface SettingsState {
  showAssistants: boolean
  showTopics: boolean
  assistantsTabSortType: AssistantsSortType
  sendMessageShortcut: SendMessageShortcut
  language: LanguageVarious
  targetLanguage: TranslateLanguageVarious
  proxyMode: 'system' | 'custom' | 'none'
  proxyUrl?: string
  userName: string
  userId: string
  showPrompt: boolean
  showMessageDivider: boolean
  messageFont: 'system' | 'serif'
  showInputEstimatedTokens: boolean
  launchOnBoot: boolean
  launchToTray: boolean
  trayOnClose: boolean
  tray: boolean
  theme: ThemeMode
  userTheme: UserTheme
  fontSize: number
  topicPosition: 'left' | 'right'
  showTopicTime: boolean
  pinTopicsToTop: boolean
  assistantIconType: AssistantIconType
  pasteLongTextAsFile: boolean
  pasteLongTextThreshold: number
  clickAssistantToShowTopic: boolean
  autoCheckUpdate: boolean
  testPlan: boolean
  testChannel: UpgradeChannel
  renderInputMessageAsMarkdown: boolean
  // 代码执行
  codeExecution: {
    enabled: boolean
    timeoutMinutes: number
  }
  codeEditor: {
    enabled: boolean
    themeLight: string
    themeDark: string
    highlightActiveLine: boolean
    foldGutter: boolean
    autocompletion: boolean
    keymap: boolean
  }
  codePreview: {
    themeLight: CodeStyleVarious
    themeDark: CodeStyleVarious
  }
  codeShowLineNumbers: boolean
  codeCollapsible: boolean
  codeWrappable: boolean
  mathEngine: MathEngine
  messageStyle: 'plain' | 'bubble'
  foldDisplayMode: 'expanded' | 'compact'
  gridColumns: number
  gridPopoverTrigger: 'hover' | 'click'
  messageNavigation: 'none' | 'buttons' | 'anchor'
  // 数据目录设置
  skipBackupFile: boolean
  // webdav 配置 host, user, pass, path
  webdavHost: string
  webdavUser: string
  webdavPass: string
  webdavPath: string
  webdavAutoSync: boolean
  webdavSyncInterval: number
  webdavMaxBackups: number
  webdavSkipBackupFile: boolean
  translateModelPrompt: string
  autoTranslateWithSpace: boolean
  showTranslateConfirm: boolean
  enableTopicNaming: boolean
  customCss: string
  topicNamingPrompt: string
  // Sidebar icons
  sidebarIcons: {
    visible: SidebarIcon[]
    disabled: SidebarIcon[]
  }
  narrowMode: boolean
  // QuickAssistant
  enableQuickAssistant: boolean
  clickTrayToShowQuickAssistant: boolean
  multiModelMessageStyle: MultiModelMessageStyle
  readClipboardAtStartup: boolean
  notionDatabaseID: string | null
  notionApiKey: string | null
  notionPageNameKey: string | null
  markdownExportPath: string | null
  forceDollarMathInMarkdown: boolean
  useTopicNamingForMessageTitle: boolean
  showModelNameInMarkdown: boolean
  showModelProviderInMarkdown: boolean
  thoughtAutoCollapse: boolean
  notionExportReasoning: boolean
  yuqueToken: string | null
  yuqueUrl: string | null
  yuqueRepoId: string | null
  joplinToken: string | null
  joplinUrl: string | null
  joplinExportReasoning: boolean
  defaultObsidianVault: string | null
  defaultAgent: string | null
  // 思源笔记配置
  siyuanApiUrl: string | null
  siyuanToken: string | null
  siyuanBoxId: string | null
  siyuanRootPath: string | null
  // 订阅的助手地址
  agentssubscribeUrl: string | null
  // MinApps
  maxKeepAliveMinapps: number
  showOpenedMinappsInSidebar: boolean
  minappsOpenLinkExternal: boolean
  // 隐私设置
  enableDataCollection: boolean
  enableSpellCheck: boolean
  spellCheckLanguages: string[]
  enableQuickPanelTriggers: boolean
  enableBackspaceDeleteModel: boolean
  // 硬件加速设置
  disableHardwareAcceleration: boolean
  exportMenuOptions: {
    image: boolean
    markdown: boolean
    markdown_reason: boolean
    notion: boolean
    yuque: boolean
    joplin: boolean
    obsidian: boolean
    siyuan: boolean
    docx: boolean
    plain_text: boolean
  }
  // OpenAI
  openAI: {
    summaryText: OpenAISummaryText
    serviceTier: OpenAIServiceTier
  }
  // Notification
  notification: {
    assistant: boolean
    backup: boolean
    knowledge: boolean
  }
  // Local backup settings
  localBackupDir: string
  localBackupAutoSync: boolean
  localBackupSyncInterval: number
  localBackupMaxBackups: number
  localBackupSkipBackupFile: boolean
  defaultPaintingProvider: PaintingProvider
<<<<<<< HEAD
  transparentWindow: boolean
=======
  s3: S3Config
>>>>>>> 5b9ff305
}

export type MultiModelMessageStyle = 'horizontal' | 'vertical' | 'fold' | 'grid'

export const initialState: SettingsState = {
  showAssistants: true,
  showTopics: true,
  assistantsTabSortType: 'list',
  sendMessageShortcut: 'Enter',
  language: navigator.language as LanguageVarious,
  targetLanguage: 'en-us',
  proxyMode: 'system',
  proxyUrl: undefined,
  userName: '',
  userId: uuid(),
  showPrompt: true,
  showMessageDivider: true,
  messageFont: 'system',
  showInputEstimatedTokens: false,
  launchOnBoot: false,
  launchToTray: false,
  trayOnClose: true,
  tray: true,
  theme: ThemeMode.system,
  userTheme: {
    colorPrimary: '#00b96b'
  },
  fontSize: 14,
  topicPosition: 'left',
  showTopicTime: false,
  pinTopicsToTop: false,
  assistantIconType: 'emoji',
  pasteLongTextAsFile: false,
  pasteLongTextThreshold: 1500,
  clickAssistantToShowTopic: true,
  autoCheckUpdate: true,
  testPlan: false,
  testChannel: UpgradeChannel.LATEST,
  renderInputMessageAsMarkdown: false,
  codeExecution: {
    enabled: false,
    timeoutMinutes: 1
  },
  codeEditor: {
    enabled: false,
    themeLight: 'auto',
    themeDark: 'auto',
    highlightActiveLine: false,
    foldGutter: false,
    autocompletion: true,
    keymap: false
  },
  codePreview: {
    themeLight: 'auto',
    themeDark: 'auto'
  },
  codeShowLineNumbers: false,
  codeCollapsible: false,
  codeWrappable: false,
  mathEngine: 'KaTeX',
  messageStyle: 'plain',
  foldDisplayMode: 'expanded',
  gridColumns: 2,
  gridPopoverTrigger: 'click',
  messageNavigation: 'none',
  skipBackupFile: false,
  webdavHost: '',
  webdavUser: '',
  webdavPass: '',
  webdavPath: '/cherry-studio',
  webdavAutoSync: false,
  webdavSyncInterval: 0,
  webdavMaxBackups: 0,
  webdavSkipBackupFile: false,
  translateModelPrompt: TRANSLATE_PROMPT,
  autoTranslateWithSpace: false,
  showTranslateConfirm: true,
  enableTopicNaming: true,
  customCss: '',
  topicNamingPrompt: '',
  sidebarIcons: {
    visible: DEFAULT_SIDEBAR_ICONS,
    disabled: []
  },
  narrowMode: false,
  enableQuickAssistant: false,
  clickTrayToShowQuickAssistant: false,
  readClipboardAtStartup: true,
  multiModelMessageStyle: 'fold',
  notionDatabaseID: '',
  notionApiKey: '',
  notionPageNameKey: 'Name',
  markdownExportPath: null,
  forceDollarMathInMarkdown: false,
  useTopicNamingForMessageTitle: false,
  showModelNameInMarkdown: false,
  showModelProviderInMarkdown: false,
  thoughtAutoCollapse: true,
  notionExportReasoning: false,
  yuqueToken: '',
  yuqueUrl: '',
  yuqueRepoId: '',
  joplinToken: '',
  joplinUrl: '',
  joplinExportReasoning: false,
  defaultObsidianVault: null,
  defaultAgent: null,
  siyuanApiUrl: null,
  siyuanToken: null,
  siyuanBoxId: null,
  siyuanRootPath: null,
  agentssubscribeUrl: '',
  // MinApps
  maxKeepAliveMinapps: 3,
  showOpenedMinappsInSidebar: true,
  minappsOpenLinkExternal: false,
  enableDataCollection: false,
  enableSpellCheck: false,
  spellCheckLanguages: [],
  enableQuickPanelTriggers: false,
  enableBackspaceDeleteModel: true,
  // 硬件加速设置
  disableHardwareAcceleration: false,
  exportMenuOptions: {
    image: true,
    markdown: true,
    markdown_reason: true,
    notion: true,
    yuque: true,
    joplin: true,
    obsidian: true,
    siyuan: true,
    docx: true,
    plain_text: true
  },
  // OpenAI
  openAI: {
    summaryText: 'off',
    serviceTier: 'auto'
  },
  notification: {
    assistant: false,
    backup: false,
    knowledge: false
  },
<<<<<<< HEAD
  defaultPaintingProvider: 'aihubmix',
  transparentWindow: true
=======
  // Local backup settings
  localBackupDir: '',
  localBackupAutoSync: false,
  localBackupSyncInterval: 0,
  localBackupMaxBackups: 0,
  localBackupSkipBackupFile: false,
  defaultPaintingProvider: 'aihubmix',
  s3: {
    endpoint: '',
    region: '',
    bucket: '',
    accessKeyId: '',
    secretAccessKey: '',
    root: '',
    autoSync: false,
    syncInterval: 0,
    maxBackups: 0,
    skipBackupFile: false
  }
>>>>>>> 5b9ff305
}

const settingsSlice = createSlice({
  name: 'settings',
  initialState,
  reducers: {
    setShowAssistants: (state, action: PayloadAction<boolean>) => {
      state.showAssistants = action.payload
    },
    toggleShowAssistants: (state) => {
      state.showAssistants = !state.showAssistants
    },
    setShowTopics: (state, action: PayloadAction<boolean>) => {
      state.showTopics = action.payload
    },
    toggleShowTopics: (state) => {
      state.showTopics = !state.showTopics
    },
    setAssistantsTabSortType: (state, action: PayloadAction<AssistantsSortType>) => {
      state.assistantsTabSortType = action.payload
    },
    setSendMessageShortcut: (state, action: PayloadAction<SendMessageShortcut>) => {
      state.sendMessageShortcut = action.payload
    },
    setLanguage: (state, action: PayloadAction<LanguageVarious>) => {
      state.language = action.payload
    },
    setTargetLanguage: (state, action: PayloadAction<TranslateLanguageVarious>) => {
      state.targetLanguage = action.payload
    },
    setProxyMode: (state, action: PayloadAction<'system' | 'custom' | 'none'>) => {
      state.proxyMode = action.payload
    },
    setProxyUrl: (state, action: PayloadAction<string | undefined>) => {
      state.proxyUrl = action.payload
    },
    setUserName: (state, action: PayloadAction<string>) => {
      state.userName = action.payload
    },
    setShowPrompt: (state, action: PayloadAction<boolean>) => {
      state.showPrompt = action.payload
    },
    setShowMessageDivider: (state, action: PayloadAction<boolean>) => {
      state.showMessageDivider = action.payload
    },
    setMessageFont: (state, action: PayloadAction<'system' | 'serif'>) => {
      state.messageFont = action.payload
    },
    setShowInputEstimatedTokens: (state, action: PayloadAction<boolean>) => {
      state.showInputEstimatedTokens = action.payload
    },
    setLaunchOnBoot: (state, action: PayloadAction<boolean>) => {
      state.launchOnBoot = action.payload
    },
    setLaunchToTray: (state, action: PayloadAction<boolean>) => {
      state.launchToTray = action.payload
    },
    setTray: (state, action: PayloadAction<boolean>) => {
      state.tray = action.payload
    },
    setTrayOnClose: (state, action: PayloadAction<boolean>) => {
      state.trayOnClose = action.payload
    },
    setTheme: (state, action: PayloadAction<ThemeMode>) => {
      state.theme = action.payload
    },
    setCustomCss: (state, action: PayloadAction<string>) => {
      state.customCss = action.payload
    },
    setUserTheme: (state, action: PayloadAction<UserTheme>) => {
      state.userTheme = action.payload
    },
    setFontSize: (state, action: PayloadAction<number>) => {
      state.fontSize = action.payload
    },
    setTopicPosition: (state, action: PayloadAction<'left' | 'right'>) => {
      state.topicPosition = action.payload
    },
    setShowTopicTime: (state, action: PayloadAction<boolean>) => {
      state.showTopicTime = action.payload
    },
    setPinTopicsToTop: (state, action: PayloadAction<boolean>) => {
      state.pinTopicsToTop = action.payload
    },
    setAssistantIconType: (state, action: PayloadAction<AssistantIconType>) => {
      state.assistantIconType = action.payload
    },
    setPasteLongTextAsFile: (state, action: PayloadAction<boolean>) => {
      state.pasteLongTextAsFile = action.payload
    },
    setAutoCheckUpdate: (state, action: PayloadAction<boolean>) => {
      state.autoCheckUpdate = action.payload
    },
    setTestPlan: (state, action: PayloadAction<boolean>) => {
      state.testPlan = action.payload
    },
    setTestChannel: (state, action: PayloadAction<UpgradeChannel>) => {
      state.testChannel = action.payload
    },
    setRenderInputMessageAsMarkdown: (state, action: PayloadAction<boolean>) => {
      state.renderInputMessageAsMarkdown = action.payload
    },
    setClickAssistantToShowTopic: (state, action: PayloadAction<boolean>) => {
      state.clickAssistantToShowTopic = action.payload
    },
    setSkipBackupFile: (state, action: PayloadAction<boolean>) => {
      state.skipBackupFile = action.payload
    },
    setWebdavHost: (state, action: PayloadAction<string>) => {
      state.webdavHost = action.payload
    },
    setWebdavUser: (state, action: PayloadAction<string>) => {
      state.webdavUser = action.payload
    },
    setWebdavPass: (state, action: PayloadAction<string>) => {
      state.webdavPass = action.payload
    },
    setWebdavPath: (state, action: PayloadAction<string>) => {
      state.webdavPath = action.payload
    },
    setWebdavAutoSync: (state, action: PayloadAction<boolean>) => {
      state.webdavAutoSync = action.payload
    },
    setWebdavSyncInterval: (state, action: PayloadAction<number>) => {
      state.webdavSyncInterval = action.payload
    },
    setWebdavMaxBackups: (state, action: PayloadAction<number>) => {
      state.webdavMaxBackups = action.payload
    },
    setWebdavSkipBackupFile: (state, action: PayloadAction<boolean>) => {
      state.webdavSkipBackupFile = action.payload
    },
    setCodeExecution: (state, action: PayloadAction<{ enabled?: boolean; timeoutMinutes?: number }>) => {
      if (action.payload.enabled !== undefined) {
        state.codeExecution.enabled = action.payload.enabled
      }
      if (action.payload.timeoutMinutes !== undefined) {
        state.codeExecution.timeoutMinutes = action.payload.timeoutMinutes
      }
    },
    setCodeEditor: (
      state,
      action: PayloadAction<{
        enabled?: boolean
        themeLight?: string
        themeDark?: string
        highlightActiveLine?: boolean
        foldGutter?: boolean
        autocompletion?: boolean
        keymap?: boolean
      }>
    ) => {
      if (action.payload.enabled !== undefined) {
        state.codeEditor.enabled = action.payload.enabled
      }
      if (action.payload.themeLight !== undefined) {
        state.codeEditor.themeLight = action.payload.themeLight
      }
      if (action.payload.themeDark !== undefined) {
        state.codeEditor.themeDark = action.payload.themeDark
      }
      if (action.payload.highlightActiveLine !== undefined) {
        state.codeEditor.highlightActiveLine = action.payload.highlightActiveLine
      }
      if (action.payload.foldGutter !== undefined) {
        state.codeEditor.foldGutter = action.payload.foldGutter
      }
      if (action.payload.autocompletion !== undefined) {
        state.codeEditor.autocompletion = action.payload.autocompletion
      }
      if (action.payload.keymap !== undefined) {
        state.codeEditor.keymap = action.payload.keymap
      }
    },
    setCodePreview: (state, action: PayloadAction<{ themeLight?: string; themeDark?: string }>) => {
      if (action.payload.themeLight !== undefined) {
        state.codePreview.themeLight = action.payload.themeLight
      }
      if (action.payload.themeDark !== undefined) {
        state.codePreview.themeDark = action.payload.themeDark
      }
    },
    setCodeShowLineNumbers: (state, action: PayloadAction<boolean>) => {
      state.codeShowLineNumbers = action.payload
    },
    setCodeCollapsible: (state, action: PayloadAction<boolean>) => {
      state.codeCollapsible = action.payload
    },
    setCodeWrappable: (state, action: PayloadAction<boolean>) => {
      state.codeWrappable = action.payload
    },
    setMathEngine: (state, action: PayloadAction<MathEngine>) => {
      state.mathEngine = action.payload
    },
    setFoldDisplayMode: (state, action: PayloadAction<'expanded' | 'compact'>) => {
      state.foldDisplayMode = action.payload
    },
    setGridColumns: (state, action: PayloadAction<number>) => {
      state.gridColumns = action.payload
    },
    setGridPopoverTrigger: (state, action: PayloadAction<'hover' | 'click'>) => {
      state.gridPopoverTrigger = action.payload
    },
    setMessageStyle: (state, action: PayloadAction<'plain' | 'bubble'>) => {
      state.messageStyle = action.payload
    },
    setTranslateModelPrompt: (state, action: PayloadAction<string>) => {
      state.translateModelPrompt = action.payload
    },
    setAutoTranslateWithSpace: (state, action: PayloadAction<boolean>) => {
      state.autoTranslateWithSpace = action.payload
    },
    setShowTranslateConfirm: (state, action: PayloadAction<boolean>) => {
      state.showTranslateConfirm = action.payload
    },
    setEnableTopicNaming: (state, action: PayloadAction<boolean>) => {
      state.enableTopicNaming = action.payload
    },
    setPasteLongTextThreshold: (state, action: PayloadAction<number>) => {
      state.pasteLongTextThreshold = action.payload
    },
    setTopicNamingPrompt: (state, action: PayloadAction<string>) => {
      state.topicNamingPrompt = action.payload
    },
    setSidebarIcons: (state, action: PayloadAction<{ visible?: SidebarIcon[]; disabled?: SidebarIcon[] }>) => {
      if (action.payload.visible) {
        state.sidebarIcons.visible = action.payload.visible
      }
      if (action.payload.disabled) {
        state.sidebarIcons.disabled = action.payload.disabled
      }
    },
    setNarrowMode: (state, action: PayloadAction<boolean>) => {
      state.narrowMode = action.payload
    },
    setClickTrayToShowQuickAssistant: (state, action: PayloadAction<boolean>) => {
      state.clickTrayToShowQuickAssistant = action.payload
    },
    setEnableQuickAssistant: (state, action: PayloadAction<boolean>) => {
      state.enableQuickAssistant = action.payload
    },
    setReadClipboardAtStartup: (state, action: PayloadAction<boolean>) => {
      state.readClipboardAtStartup = action.payload
    },
    setMultiModelMessageStyle: (state, action: PayloadAction<'horizontal' | 'vertical' | 'fold' | 'grid'>) => {
      state.multiModelMessageStyle = action.payload
    },
    setNotionDatabaseID: (state, action: PayloadAction<string>) => {
      state.notionDatabaseID = action.payload
    },
    setNotionApiKey: (state, action: PayloadAction<string>) => {
      state.notionApiKey = action.payload
    },
    setNotionPageNameKey: (state, action: PayloadAction<string>) => {
      state.notionPageNameKey = action.payload
    },
    setmarkdownExportPath: (state, action: PayloadAction<string | null>) => {
      state.markdownExportPath = action.payload
    },
    setForceDollarMathInMarkdown: (state, action: PayloadAction<boolean>) => {
      state.forceDollarMathInMarkdown = action.payload
    },
    setUseTopicNamingForMessageTitle: (state, action: PayloadAction<boolean>) => {
      state.useTopicNamingForMessageTitle = action.payload
    },
    setShowModelNameInMarkdown: (state, action: PayloadAction<boolean>) => {
      state.showModelNameInMarkdown = action.payload
    },
    setShowModelProviderInMarkdown: (state, action: PayloadAction<boolean>) => {
      state.showModelProviderInMarkdown = action.payload
    },
    setThoughtAutoCollapse: (state, action: PayloadAction<boolean>) => {
      state.thoughtAutoCollapse = action.payload
    },
    setNotionExportReasoning: (state, action: PayloadAction<boolean>) => {
      state.notionExportReasoning = action.payload
    },
    setYuqueToken: (state, action: PayloadAction<string>) => {
      state.yuqueToken = action.payload
    },
    setYuqueRepoId: (state, action: PayloadAction<string>) => {
      state.yuqueRepoId = action.payload
    },
    setYuqueUrl: (state, action: PayloadAction<string>) => {
      state.yuqueUrl = action.payload
    },
    setJoplinToken: (state, action: PayloadAction<string>) => {
      state.joplinToken = action.payload
    },
    setJoplinUrl: (state, action: PayloadAction<string>) => {
      state.joplinUrl = action.payload
    },
    setJoplinExportReasoning: (state, action: PayloadAction<boolean>) => {
      state.joplinExportReasoning = action.payload
    },
    setMessageNavigation: (state, action: PayloadAction<'none' | 'buttons' | 'anchor'>) => {
      state.messageNavigation = action.payload
    },
    setDefaultObsidianVault: (state, action: PayloadAction<string>) => {
      state.defaultObsidianVault = action.payload
    },
    setDefaultAgent: (state, action: PayloadAction<string>) => {
      state.defaultAgent = action.payload
    },
    setSiyuanApiUrl: (state, action: PayloadAction<string>) => {
      state.siyuanApiUrl = action.payload
    },
    setSiyuanToken: (state, action: PayloadAction<string>) => {
      state.siyuanToken = action.payload
    },
    setSiyuanBoxId: (state, action: PayloadAction<string>) => {
      state.siyuanBoxId = action.payload
    },
    setSiyuanRootPath: (state, action: PayloadAction<string>) => {
      state.siyuanRootPath = action.payload
    },
    setAgentssubscribeUrl: (state, action: PayloadAction<string>) => {
      state.agentssubscribeUrl = action.payload
    },
    setMaxKeepAliveMinapps: (state, action: PayloadAction<number>) => {
      state.maxKeepAliveMinapps = action.payload
    },
    setShowOpenedMinappsInSidebar: (state, action: PayloadAction<boolean>) => {
      state.showOpenedMinappsInSidebar = action.payload
    },
    setMinappsOpenLinkExternal: (state, action: PayloadAction<boolean>) => {
      state.minappsOpenLinkExternal = action.payload
    },
    setEnableDataCollection: (state, action: PayloadAction<boolean>) => {
      state.enableDataCollection = action.payload
    },
    setEnableSpellCheck: (state, action: PayloadAction<boolean>) => {
      state.enableSpellCheck = action.payload
    },
    setSpellCheckLanguages: (state, action: PayloadAction<string[]>) => {
      state.spellCheckLanguages = action.payload
    },
    setExportMenuOptions: (state, action: PayloadAction<typeof initialState.exportMenuOptions>) => {
      state.exportMenuOptions = action.payload
    },
    setEnableQuickPanelTriggers: (state, action: PayloadAction<boolean>) => {
      state.enableQuickPanelTriggers = action.payload
    },
    setEnableBackspaceDeleteModel: (state, action: PayloadAction<boolean>) => {
      state.enableBackspaceDeleteModel = action.payload
    },
    setDisableHardwareAcceleration: (state, action: PayloadAction<boolean>) => {
      state.disableHardwareAcceleration = action.payload
    },
    setOpenAISummaryText: (state, action: PayloadAction<OpenAISummaryText>) => {
      state.openAI.summaryText = action.payload
    },
    setOpenAIServiceTier: (state, action: PayloadAction<OpenAIServiceTier>) => {
      state.openAI.serviceTier = action.payload
    },
    setNotificationSettings: (state, action: PayloadAction<SettingsState['notification']>) => {
      state.notification = action.payload
    },
    // Local backup settings
    setLocalBackupDir: (state, action: PayloadAction<string>) => {
      state.localBackupDir = action.payload
    },
    setLocalBackupAutoSync: (state, action: PayloadAction<boolean>) => {
      state.localBackupAutoSync = action.payload
    },
    setLocalBackupSyncInterval: (state, action: PayloadAction<number>) => {
      state.localBackupSyncInterval = action.payload
    },
    setLocalBackupMaxBackups: (state, action: PayloadAction<number>) => {
      state.localBackupMaxBackups = action.payload
    },
    setLocalBackupSkipBackupFile: (state, action: PayloadAction<boolean>) => {
      state.localBackupSkipBackupFile = action.payload
    },
    setDefaultPaintingProvider: (state, action: PayloadAction<PaintingProvider>) => {
      state.defaultPaintingProvider = action.payload
    },
<<<<<<< HEAD
    setTransparentWindow: (state, action: PayloadAction<boolean>) => {
      state.transparentWindow = action.payload
=======
    setS3: (state, action: PayloadAction<S3Config>) => {
      state.s3 = action.payload
    },
    setS3Partial: (state, action: PayloadAction<Partial<S3Config>>) => {
      state.s3 = { ...state.s3, ...action.payload }
>>>>>>> 5b9ff305
    }
  }
})

export const {
  setShowModelNameInMarkdown,
  setShowModelProviderInMarkdown,
  setShowAssistants,
  toggleShowAssistants,
  setShowTopics,
  toggleShowTopics,
  setAssistantsTabSortType,
  setSendMessageShortcut,
  setLanguage,
  setTargetLanguage,
  setProxyMode,
  setProxyUrl,
  setUserName,
  setShowPrompt,
  setShowMessageDivider,
  setMessageFont,
  setShowInputEstimatedTokens,
  setLaunchOnBoot,
  setLaunchToTray,
  setTrayOnClose,
  setTray,
  setTheme,
  setUserTheme,
  setFontSize,
  setTopicPosition,
  setShowTopicTime,
  setPinTopicsToTop,
  setAssistantIconType,
  setPasteLongTextAsFile,
  setAutoCheckUpdate,
  setTestPlan,
  setTestChannel,
  setRenderInputMessageAsMarkdown,
  setClickAssistantToShowTopic,
  setSkipBackupFile,
  setWebdavHost,
  setWebdavUser,
  setWebdavPass,
  setWebdavPath,
  setWebdavAutoSync,
  setWebdavSyncInterval,
  setWebdavMaxBackups,
  setWebdavSkipBackupFile,
  setCodeExecution,
  setCodeEditor,
  setCodePreview,
  setCodeShowLineNumbers,
  setCodeCollapsible,
  setCodeWrappable,
  setMathEngine,
  setFoldDisplayMode,
  setGridColumns,
  setGridPopoverTrigger,
  setMessageStyle,
  setTranslateModelPrompt,
  setAutoTranslateWithSpace,
  setShowTranslateConfirm,
  setEnableTopicNaming,
  setPasteLongTextThreshold,
  setCustomCss,
  setTopicNamingPrompt,
  setSidebarIcons,
  setNarrowMode,
  setClickTrayToShowQuickAssistant,
  setEnableQuickAssistant,
  setReadClipboardAtStartup,
  setMultiModelMessageStyle,
  setNotionDatabaseID,
  setNotionApiKey,
  setNotionPageNameKey,
  setmarkdownExportPath,
  setForceDollarMathInMarkdown,
  setUseTopicNamingForMessageTitle,
  setThoughtAutoCollapse,
  setNotionExportReasoning,
  setYuqueToken,
  setYuqueRepoId,
  setYuqueUrl,
  setJoplinToken,
  setJoplinUrl,
  setJoplinExportReasoning,
  setMessageNavigation,
  setDefaultObsidianVault,
  setDefaultAgent,
  setSiyuanApiUrl,
  setSiyuanToken,
  setSiyuanBoxId,
  setAgentssubscribeUrl,
  setSiyuanRootPath,
  setMaxKeepAliveMinapps,
  setShowOpenedMinappsInSidebar,
  setMinappsOpenLinkExternal,
  setEnableDataCollection,
  setEnableSpellCheck,
  setSpellCheckLanguages,
  setExportMenuOptions,
  setEnableQuickPanelTriggers,
  setEnableBackspaceDeleteModel,
  setDisableHardwareAcceleration,
  setOpenAISummaryText,
  setOpenAIServiceTier,
  setNotificationSettings,
<<<<<<< HEAD
  setDefaultPaintingProvider,
  setTransparentWindow
=======
  // Local backup settings
  setLocalBackupDir,
  setLocalBackupAutoSync,
  setLocalBackupSyncInterval,
  setLocalBackupMaxBackups,
  setLocalBackupSkipBackupFile,
  setDefaultPaintingProvider,
  setS3,
  setS3Partial
>>>>>>> 5b9ff305
} = settingsSlice.actions

export default settingsSlice.reducer<|MERGE_RESOLUTION|>--- conflicted
+++ resolved
@@ -194,11 +194,8 @@
   localBackupMaxBackups: number
   localBackupSkipBackupFile: boolean
   defaultPaintingProvider: PaintingProvider
-<<<<<<< HEAD
+  s3: S3Config
   transparentWindow: boolean
-=======
-  s3: S3Config
->>>>>>> 5b9ff305
 }
 
 export type MultiModelMessageStyle = 'horizontal' | 'vertical' | 'fold' | 'grid'
@@ -344,10 +341,6 @@
     backup: false,
     knowledge: false
   },
-<<<<<<< HEAD
-  defaultPaintingProvider: 'aihubmix',
-  transparentWindow: true
-=======
   // Local backup settings
   localBackupDir: '',
   localBackupAutoSync: false,
@@ -355,6 +348,7 @@
   localBackupMaxBackups: 0,
   localBackupSkipBackupFile: false,
   defaultPaintingProvider: 'aihubmix',
+  transparentWindow: true,
   s3: {
     endpoint: '',
     region: '',
@@ -367,7 +361,6 @@
     maxBackups: 0,
     skipBackupFile: false
   }
->>>>>>> 5b9ff305
 }
 
 const settingsSlice = createSlice({
@@ -745,16 +738,14 @@
     setDefaultPaintingProvider: (state, action: PayloadAction<PaintingProvider>) => {
       state.defaultPaintingProvider = action.payload
     },
-<<<<<<< HEAD
+    setS3: (state, action: PayloadAction<S3Config>) => {
+      state.s3 = action.payload
+    },
+    setS3Partial: (state, action: PayloadAction<Partial<S3Config>>) => {
+      state.s3 = { ...state.s3, ...action.payload }
+    },
     setTransparentWindow: (state, action: PayloadAction<boolean>) => {
       state.transparentWindow = action.payload
-=======
-    setS3: (state, action: PayloadAction<S3Config>) => {
-      state.s3 = action.payload
-    },
-    setS3Partial: (state, action: PayloadAction<Partial<S3Config>>) => {
-      state.s3 = { ...state.s3, ...action.payload }
->>>>>>> 5b9ff305
     }
   }
 })
@@ -862,10 +853,6 @@
   setOpenAISummaryText,
   setOpenAIServiceTier,
   setNotificationSettings,
-<<<<<<< HEAD
-  setDefaultPaintingProvider,
-  setTransparentWindow
-=======
   // Local backup settings
   setLocalBackupDir,
   setLocalBackupAutoSync,
@@ -874,8 +861,8 @@
   setLocalBackupSkipBackupFile,
   setDefaultPaintingProvider,
   setS3,
-  setS3Partial
->>>>>>> 5b9ff305
+  setS3Partial,
+  setTransparentWindow
 } = settingsSlice.actions
 
 export default settingsSlice.reducer