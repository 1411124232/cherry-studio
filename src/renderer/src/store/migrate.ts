import { loggerService } from '@logger'
import { nanoid } from '@reduxjs/toolkit'
import { DEFAULT_CONTEXTCOUNT, DEFAULT_TEMPERATURE, isMac } from '@renderer/config/constant'
import { DEFAULT_MIN_APPS } from '@renderer/config/minapps'
import { isFunctionCallingModel, isNotSupportedTextDelta, SYSTEM_MODELS } from '@renderer/config/models'
import { BUILTIN_OCR_PROVIDERS, DEFAULT_OCR_PROVIDER } from '@renderer/config/ocr'
import { TRANSLATE_PROMPT } from '@renderer/config/prompts'
import {
  isSupportArrayContentProvider,
  isSupportDeveloperRoleProvider,
  isSupportStreamOptionsProvider,
  SYSTEM_PROVIDERS
} from '@renderer/config/providers'
import { DEFAULT_SIDEBAR_ICONS } from '@renderer/config/sidebar'
import db from '@renderer/databases'
import i18n from '@renderer/i18n'
import { DEFAULT_ASSISTANT_SETTINGS } from '@renderer/services/AssistantService'
import {
  Assistant,
  isSystemProvider,
  Model,
  Provider,
  ProviderApiOptions,
  SystemProviderIds,
  TranslateLanguageCode,
  WebSearchProvider
} from '@renderer/types'
import { getDefaultGroupName, getLeadingEmoji, runAsyncFunction, uuid } from '@renderer/utils'
import { defaultByPassRules, UpgradeChannel } from '@shared/config/constant'
import { isEmpty } from 'lodash'
import { createMigrate } from 'redux-persist'

import { RootState } from '.'
import { DEFAULT_TOOL_ORDER } from './inputTools'
import { initialState as llmInitialState, moveProvider } from './llm'
import { mcpSlice } from './mcp'
import { initialState as notesInitialState } from './note'
import { defaultActionItems } from './selectionStore'
import { initialState as settingsInitialState } from './settings'
import { initialState as shortcutsInitialState } from './shortcuts'
import { defaultWebSearchProviders } from './websearch'

const logger = loggerService.withContext('Migrate')

// remove logo base64 data to reduce the size of the state
function removeMiniAppIconsFromState(state: RootState) {
  if (state.minapps) {
    state.minapps.enabled = state.minapps.enabled.map((app) => ({ ...app, logo: undefined }))
    state.minapps.disabled = state.minapps.disabled.map((app) => ({ ...app, logo: undefined }))
    state.minapps.pinned = state.minapps.pinned.map((app) => ({ ...app, logo: undefined }))
  }
}

function removeMiniAppFromState(state: RootState, id: string) {
  if (state.minapps) {
    state.minapps.enabled = state.minapps.enabled.filter((app) => app.id !== id)
    state.minapps.disabled = state.minapps.disabled.filter((app) => app.id !== id)
  }
}

function addMiniApp(state: RootState, id: string) {
  if (state.minapps) {
    const app = DEFAULT_MIN_APPS.find((app) => app.id === id)
    if (app) {
      if (!state.minapps.enabled.find((app) => app.id === id)) {
        state.minapps.enabled.push(app)
      }
    }
  }
}

// add provider to state
function addProvider(state: RootState, id: string) {
  if (!state.llm.providers.find((p) => p.id === id)) {
    const _provider = SYSTEM_PROVIDERS.find((p) => p.id === id)
    if (_provider) {
      state.llm.providers.push(_provider)
    }
  }
}

function updateProvider(state: RootState, id: string, provider: Partial<Provider>) {
  if (state.llm.providers) {
    const index = state.llm.providers.findIndex((p) => p.id === id)
    if (index !== -1) {
      state.llm.providers[index] = { ...state.llm.providers[index], ...provider }
    }
  }
}

function addWebSearchProvider(state: RootState, id: string) {
  if (state.websearch && state.websearch.providers) {
    if (!state.websearch.providers.find((p) => p.id === id)) {
      const provider = defaultWebSearchProviders.find((p) => p.id === id)
      if (provider) {
        state.websearch.providers.push(provider)
      }
    }
  }
}

function updateWebSearchProvider(state: RootState, provider: Partial<WebSearchProvider>) {
  if (state.websearch && state.websearch.providers) {
    const index = state.websearch.providers.findIndex((p) => p.id === provider.id)
    if (index !== -1) {
      state.websearch.providers[index] = {
        ...state.websearch.providers[index],
        ...provider
      }
    }
  }
}

function addSelectionAction(state: RootState, id: string) {
  if (state.selectionStore && state.selectionStore.actionItems) {
    if (!state.selectionStore.actionItems.some((item) => item.id === id)) {
      const action = defaultActionItems.find((item) => item.id === id)
      if (action) {
        state.selectionStore.actionItems.push(action)
      }
    }
  }
}

/**
 * Add shortcuts(ids from shortcutsInitialState) after the shortcut(afterId)
 * if afterId is 'first', add to the first
 * if afterId is 'last', add to the last
 */
function addShortcuts(state: RootState, ids: string[], afterId: string) {
  const defaultShortcuts = shortcutsInitialState.shortcuts

  // 确保 state.shortcuts 存在
  if (!state.shortcuts) {
    return
  }

  // 从 defaultShortcuts 中找到要添加的快捷键
  const shortcutsToAdd = defaultShortcuts.filter((shortcut) => ids.includes(shortcut.key))

  // 过滤掉已经存在的快捷键
  const existingKeys = state.shortcuts.shortcuts.map((s) => s.key)
  const newShortcuts = shortcutsToAdd.filter((shortcut) => !existingKeys.includes(shortcut.key))

  if (newShortcuts.length === 0) {
    return
  }

  if (afterId === 'first') {
    // 添加到最前面
    state.shortcuts.shortcuts.unshift(...newShortcuts)
  } else if (afterId === 'last') {
    // 添加到最后面
    state.shortcuts.shortcuts.push(...newShortcuts)
  } else {
    // 添加到指定快捷键后面
    const afterIndex = state.shortcuts.shortcuts.findIndex((shortcut) => shortcut.key === afterId)
    if (afterIndex !== -1) {
      state.shortcuts.shortcuts.splice(afterIndex + 1, 0, ...newShortcuts)
    } else {
      // 如果找不到指定的快捷键，则添加到最后
      state.shortcuts.shortcuts.push(...newShortcuts)
    }
  }
}

const migrateConfig = {
  '2': (state: RootState) => {
    try {
      addProvider(state, 'yi')
      return state
    } catch (error) {
      return state
    }
  },
  '3': (state: RootState) => {
    try {
      addProvider(state, 'zhipu')
      return state
    } catch (error) {
      return state
    }
  },
  '4': (state: RootState) => {
    try {
      addProvider(state, 'ollama')
      return state
    } catch (error) {
      return state
    }
  },
  '5': (state: RootState) => {
    try {
      addProvider(state, 'moonshot')
      return state
    } catch (error) {
      return state
    }
  },
  '6': (state: RootState) => {
    try {
      addProvider(state, 'openrouter')
      return state
    } catch (error) {
      return state
    }
  },
  '7': (state: RootState) => {
    try {
      return {
        ...state,
        settings: {
          ...state.settings,
          language: navigator.language
        }
      }
    } catch (error) {
      return state
    }
  },
  '8': (state: RootState) => {
    try {
      const fixAssistantName = (assistant: Assistant) => {
        // 2025/07/25 这俩键早没了，从远古版本迁移包出错的
        if (isEmpty(assistant.name)) {
          assistant.name = i18n.t('chat.default.name')
        }

        assistant.topics = assistant.topics.map((topic) => {
          if (isEmpty(topic.name)) {
            topic.name = i18n.t('chat.default.topic.name')
          }
          return topic
        })

        return assistant
      }

      return {
        ...state,
        assistants: {
          ...state.assistants,
          defaultAssistant: fixAssistantName(state.assistants.defaultAssistant),
          assistants: state.assistants.assistants.map((assistant) => fixAssistantName(assistant))
        }
      }
    } catch (error) {
      return state
    }
  },
  '9': (state: RootState) => {
    try {
      return {
        ...state,
        llm: {
          ...state.llm,
          providers: state.llm.providers.map((provider) => {
            if (provider.id === 'zhipu' && provider.models[0] && provider.models[0].id === 'llama3-70b-8192') {
              provider.models = SYSTEM_MODELS.zhipu
            }
            return provider
          })
        }
      }
    } catch (error) {
      return state
    }
  },
  '10': (state: RootState) => {
    try {
      addProvider(state, 'baichuan')
      return state
    } catch (error) {
      return state
    }
  },
  '11': (state: RootState) => {
    try {
      addProvider(state, 'dashscope')
      addProvider(state, 'anthropic')
      return state
    } catch (error) {
      return state
    }
  },
  '12': (state: RootState) => {
    try {
      addProvider(state, 'aihubmix')
      return state
    } catch (error) {
      return state
    }
  },
  '13': (state: RootState) => {
    try {
      return {
        ...state,
        assistants: {
          ...state.assistants,
          defaultAssistant: {
            ...state.assistants.defaultAssistant,
            name: ['Default Assistant', '默认助手'].includes(state.assistants.defaultAssistant.name)
              ? i18n.t('settings.assistant.label')
              : state.assistants.defaultAssistant.name
          }
        }
      }
    } catch (error) {
      return state
    }
  },
  '14': (state: RootState) => {
    try {
      return {
        ...state,
        settings: {
          ...state.settings,
          showAssistants: true,
          proxyUrl: undefined
        }
      }
    } catch (error) {
      return state
    }
  },
  '15': (state: RootState) => {
    try {
      return {
        ...state,
        settings: {
          ...state.settings,
          userName: '',
          showMessageDivider: true
        }
      }
    } catch (error) {
      return state
    }
  },
  '16': (state: RootState) => {
    try {
      return {
        ...state,
        settings: {
          ...state.settings,
          messageFont: 'system',
          showInputEstimatedTokens: false
        }
      }
    } catch (error) {
      return state
    }
  },
  '17': (state: RootState) => {
    try {
      return {
        ...state,
        settings: {
          ...state.settings,
          theme: 'auto'
        }
      }
    } catch (error) {
      return state
    }
  },
  '19': (state: RootState) => {
    try {
      return {
        ...state,
        agents: {
          agents: []
        },
        llm: {
          ...state.llm,
          settings: {
            ollama: {
              keepAliveTime: 5
            }
          }
        }
      }
    } catch (error) {
      return state
    }
  },
  '20': (state: RootState) => {
    try {
      return {
        ...state,
        settings: {
          ...state.settings,
          fontSize: 14
        }
      }
    } catch (error) {
      return state
    }
  },
  '21': (state: RootState) => {
    try {
      addProvider(state, 'gemini')
      addProvider(state, 'stepfun')
      addProvider(state, 'doubao')
      return state
    } catch (error) {
      return state
    }
  },
  '22': (state: RootState) => {
    try {
      addProvider(state, 'minimax')
      return state
    } catch (error) {
      return state
    }
  },
  '23': (state: RootState) => {
    try {
      return {
        ...state,
        settings: {
          ...state.settings,
          showTopics: true,
          windowStyle: 'transparent'
        }
      }
    } catch (error) {
      return state
    }
  },
  '24': (state: RootState) => {
    try {
      return {
        ...state,
        assistants: {
          ...state.assistants,
          assistants: state.assistants.assistants.map((assistant) => ({
            ...assistant,
            topics: assistant.topics.map((topic) => ({
              ...topic,
              createdAt: new Date().toISOString(),
              updatedAt: new Date().toISOString()
            }))
          }))
        },
        settings: {
          ...state.settings,
          topicPosition: 'right'
        }
      }
    } catch (error) {
      return state
    }
  },
  '25': (state: RootState) => {
    try {
      addProvider(state, 'github')
      return state
    } catch (error) {
      return state
    }
  },
  '26': (state: RootState) => {
    try {
      addProvider(state, 'ocoolai')
      return state
    } catch (error) {
      return state
    }
  },
  '27': (state: RootState) => {
    try {
      return {
        ...state,
        settings: {
          ...state.settings,
          renderInputMessageAsMarkdown: true
        }
      }
    } catch (error) {
      return state
    }
  },
  '28': (state: RootState) => {
    try {
      addProvider(state, 'together')
      addProvider(state, 'fireworks')
      addProvider(state, 'zhinao')
      addProvider(state, 'hunyuan')
      addProvider(state, 'nvidia')
      return state
    } catch (error) {
      return state
    }
  },
  '29': (state: RootState) => {
    try {
      return {
        ...state,
        assistants: {
          ...state.assistants,
          assistants: state.assistants.assistants.map((assistant) => {
            assistant.topics = assistant.topics.map((topic) => ({
              ...topic,
              assistantId: assistant.id
            }))
            return assistant
          })
        }
      }
    } catch (error) {
      return state
    }
  },
  '30': (state: RootState) => {
    try {
      addProvider(state, 'azure-openai')
      return state
    } catch (error) {
      return state
    }
  },
  '31': (state: RootState) => {
    try {
      return {
        ...state,
        llm: {
          ...state.llm,
          providers: state.llm.providers.map((provider) => {
            if (provider.id === 'azure-openai') {
              provider.models = provider.models.map((model) => ({ ...model, provider: 'azure-openai' }))
            }
            return provider
          })
        }
      }
    } catch (error) {
      return state
    }
  },
  '32': (state: RootState) => {
    try {
      addProvider(state, 'hunyuan')
      return state
    } catch (error) {
      return state
    }
  },
  '33': (state: RootState) => {
    try {
      state.assistants.defaultAssistant.type = 'assistant'

      state.agents.agents.forEach((agent) => {
        agent.type = 'agent'
        // @ts-ignore eslint-disable-next-line
        delete agent.group
      })

      return {
        ...state,
        assistants: {
          ...state.assistants,
          assistants: [...state.assistants.assistants].map((assistant) => {
            // @ts-ignore eslint-disable-next-line
            delete assistant.group
            return {
              ...assistant,
              id: assistant.id.length === 36 ? assistant.id : uuid(),
              type: assistant.type === 'system' ? assistant.type : 'assistant'
            }
          })
        }
      }
    } catch (error) {
      return state
    }
  },
  '34': (state: RootState) => {
    try {
      state.assistants.assistants.forEach((assistant) => {
        assistant.topics.forEach((topic) => {
          topic.assistantId = assistant.id
          runAsyncFunction(async () => {
            const _topic = await db.topics.get(topic.id)
            if (_topic) {
              const messages = (_topic?.messages || []).map((message) => ({ ...message, assistantId: assistant.id }))
              db.topics.put({ ..._topic, messages }, topic.id)
            }
          })
        })
      })
      return state
    } catch (error) {
      return state
    }
  },
  '35': (state: RootState) => {
    try {
      state.settings.mathEngine = 'KaTeX'
      return state
    } catch (error) {
      return state
    }
  },
  '36': (state: RootState) => {
    try {
      state.settings.topicPosition = 'left'
      return state
    } catch (error) {
      return state
    }
  },
  '37': (state: RootState) => {
    try {
      state.settings.messageStyle = 'plain'
      return state
    } catch (error) {
      return state
    }
  },
  '38': (state: RootState) => {
    try {
      addProvider(state, 'grok')
      addProvider(state, 'hyperbolic')
      addProvider(state, 'mistral')
      return state
    } catch (error) {
      return state
    }
  },
  '39': (state: RootState) => {
    try {
      // @ts-ignore eslint-disable-next-line
      state.settings.codeStyle = 'auto'
      return state
    } catch (error) {
      return state
    }
  },
  '40': (state: RootState) => {
    try {
      state.settings.tray = true
      return state
    } catch (error) {
      return state
    }
  },
  '41': (state: RootState) => {
    try {
      state.llm.providers.forEach((provider) => {
        if (provider.id === 'gemini') {
          provider.type = 'gemini'
        } else if (provider.id === 'anthropic') {
          provider.type = 'anthropic'
        } else {
          provider.type = 'openai'
        }
      })
      return state
    } catch (error) {
      return state
    }
  },
  '42': (state: RootState) => {
    try {
      state.settings.proxyMode = state.settings.proxyUrl ? 'custom' : 'none'
      return state
    } catch (error) {
      return state
    }
  },
  '43': (state: RootState) => {
    try {
      if (state.settings.proxyMode === 'none') {
        state.settings.proxyMode = 'system'
      }
      return state
    } catch (error) {
      return state
    }
  },
  '44': (state: RootState) => {
    try {
      state.settings.translateModelPrompt = TRANSLATE_PROMPT
      return state
    } catch (error) {
      return state
    }
  },
  '45': (state: RootState) => {
    state.settings.enableTopicNaming = true
    return state
  },
  '46': (state: RootState) => {
    try {
      if (
        state.settings?.translateModelPrompt?.includes(
          'If the target language is the same as the source language, do not translate'
        )
      ) {
        state.settings.translateModelPrompt = TRANSLATE_PROMPT
      }
      return state
    } catch (error) {
      return state
    }
  },
  '47': (state: RootState) => {
    try {
      state.llm.providers.forEach((provider) => {
        provider.models.forEach((model) => {
          model.group = getDefaultGroupName(model.id)
        })
      })
      return state
    } catch (error) {
      return state
    }
  },
  '48': (state: RootState) => {
    try {
      if (state.shortcuts) {
        state.shortcuts.shortcuts.forEach((shortcut) => {
          shortcut.system = shortcut.key !== 'new_topic'
        })
        state.shortcuts.shortcuts.push({
          key: 'toggle_show_assistants',
          shortcut: [isMac ? 'Command' : 'Ctrl', '['],
          editable: true,
          enabled: true,
          system: false
        })
        state.shortcuts.shortcuts.push({
          key: 'toggle_show_topics',
          shortcut: [isMac ? 'Command' : 'Ctrl', ']'],
          editable: true,
          enabled: true,
          system: false
        })
      }
      return state
    } catch (error) {
      return state
    }
  },
  '49': (state: RootState) => {
    try {
      state.settings.pasteLongTextThreshold = 1500
      if (state.shortcuts) {
        state.shortcuts.shortcuts = [
          ...state.shortcuts.shortcuts,
          {
            key: 'copy_last_message',
            shortcut: [isMac ? 'Command' : 'Ctrl', 'Shift', 'C'],
            editable: true,
            enabled: false,
            system: false
          }
        ]
      }
      return state
    } catch (error) {
      return state
    }
  },
  '50': (state: RootState) => {
    try {
      addProvider(state, 'jina')
      return state
    } catch (error) {
      return state
    }
  },
  '51': (state: RootState) => {
    state.settings.topicNamingPrompt = ''
    return state
  },
  '54': (state: RootState) => {
    try {
      if (state.shortcuts) {
        state.shortcuts.shortcuts.push({
          key: 'search_message',
          shortcut: [isMac ? 'Command' : 'Ctrl', 'F'],
          editable: true,
          enabled: true,
          system: false
        })
      }
      state.settings.sidebarIcons = {
        visible: DEFAULT_SIDEBAR_ICONS,
        disabled: []
      }
      return state
    } catch (error) {
      return state
    }
  },
  '55': (state: RootState) => {
    try {
      if (!state.settings.sidebarIcons) {
        state.settings.sidebarIcons = {
          visible: DEFAULT_SIDEBAR_ICONS,
          disabled: []
        }
      }
      return state
    } catch (error) {
      return state
    }
  },
  '57': (state: RootState) => {
    try {
      if (state.shortcuts) {
        state.shortcuts.shortcuts.push({
          key: 'mini_window',
          shortcut: [isMac ? 'Command' : 'Ctrl', 'E'],
          editable: true,
          enabled: false,
          system: true
        })
      }

      state.llm.providers.forEach((provider) => {
        if (provider.id === 'qwenlm') {
          provider.type = 'qwenlm'
        }
      })

      state.settings.enableQuickAssistant = false
      state.settings.clickTrayToShowQuickAssistant = true

      return state
    } catch (error) {
      return state
    }
  },
  '58': (state: RootState) => {
    try {
      if (state.shortcuts) {
        state.shortcuts.shortcuts.push(
          {
            key: 'clear_topic',
            shortcut: [isMac ? 'Command' : 'Ctrl', 'L'],
            editable: true,
            enabled: true,
            system: false
          },
          {
            key: 'toggle_new_context',
            shortcut: [isMac ? 'Command' : 'Ctrl', 'R'],
            editable: true,
            enabled: true,
            system: false
          }
        )
      }
      return state
    } catch (error) {
      return state
    }
  },
  '59': (state: RootState) => {
    try {
      addMiniApp(state, 'flowith')
      return state
    } catch (error) {
      return state
    }
  },
  '60': (state: RootState) => {
    try {
      state.settings.multiModelMessageStyle = 'fold'
      return state
    } catch (error) {
      return state
    }
  },
  '61': (state: RootState) => {
    try {
      state.llm.providers.forEach((provider) => {
        if (provider.id === 'qwenlm') {
          provider.type = 'qwenlm'
        }
      })
      return state
    } catch (error) {
      return state
    }
  },
  '62': (state: RootState) => {
    try {
      state.llm.providers.forEach((provider) => {
        if (provider.id === 'azure-openai') {
          provider.type = 'azure-openai'
        }
      })
      state.settings.translateModelPrompt = TRANSLATE_PROMPT
      return state
    } catch (error) {
      return state
    }
  },
  '63': (state: RootState) => {
    try {
      addMiniApp(state, '3mintop')
      return state
    } catch (error) {
      return state
    }
  },
  '64': (state: RootState) => {
    try {
      state.llm.providers = state.llm.providers.filter((provider) => provider.id !== 'qwenlm')
      addProvider(state, 'baidu-cloud')
      return state
    } catch (error) {
      return state
    }
  },
  '65': (state: RootState) => {
    try {
      // @ts-ignore expect error
      state.settings.targetLanguage = 'english'
      return state
    } catch (error) {
      return state
    }
  },
  '66': (state: RootState) => {
    try {
      addProvider(state, 'gitee-ai')
      addProvider(state, 'ppio')
      addMiniApp(state, 'aistudio')
      state.llm.providers = state.llm.providers.filter((provider) => provider.id !== 'graphrag-kylin-mountain')

      return state
    } catch (error) {
      return state
    }
  },
  '67': (state: RootState) => {
    try {
      addMiniApp(state, 'xiaoyi')
      addProvider(state, 'modelscope')
      addProvider(state, 'lmstudio')
      addProvider(state, 'perplexity')
      addProvider(state, 'infini')
      addProvider(state, 'dmxapi')

      state.llm.settings.lmstudio = {
        keepAliveTime: 5
      }

      return state
    } catch (error) {
      return state
    }
  },
  '68': (state: RootState) => {
    try {
      addMiniApp(state, 'notebooklm')
      addProvider(state, 'modelscope')
      addProvider(state, 'lmstudio')
      return state
    } catch (error) {
      return state
    }
  },
  '69': (state: RootState) => {
    try {
      addMiniApp(state, 'coze')
      state.settings.gridColumns = 2
      state.settings.gridPopoverTrigger = 'hover'
      return state
    } catch (error) {
      return state
    }
  },
  '70': (state: RootState) => {
    try {
      state.llm.providers.forEach((provider) => {
        if (provider.id === 'dmxapi') {
          provider.apiHost = 'https://www.dmxapi.cn'
        }
      })
      return state
    } catch (error) {
      return state
    }
  },
  '71': (state: RootState) => {
    try {
      const appIds = ['dify', 'wpslingxi', 'lechat', 'abacus', 'lambdachat', 'baidu-ai-search']

      if (state.minapps) {
        appIds.forEach((id) => {
          const app = DEFAULT_MIN_APPS.find((app) => app.id === id)
          if (app) {
            state.minapps.enabled.push(app)
          }
        })
        // remove zhihu-zhiada
        state.minapps.enabled = state.minapps.enabled.filter((app) => app.id !== 'zhihu-zhiada')
        state.minapps.disabled = state.minapps.disabled.filter((app) => app.id !== 'zhihu-zhiada')
      }

      state.settings.thoughtAutoCollapse = true

      return state
    } catch (error) {
      return state
    }
  },
  '72': (state: RootState) => {
    try {
      addMiniApp(state, 'monica')

      // remove duplicate lmstudio providers
      const emptyLmStudioProviderIndex = state.llm.providers.findLastIndex(
        (provider) => provider.id === 'lmstudio' && provider.models.length === 0
      )

      if (emptyLmStudioProviderIndex !== -1) {
        state.llm.providers.splice(emptyLmStudioProviderIndex, 1)
      }

      return state
    } catch (error) {
      return state
    }
  },
  '73': (state: RootState) => {
    try {
      if (state.websearch) {
        state.websearch.searchWithTime = true
        state.websearch.maxResults = 5
        state.websearch.excludeDomains = []
      }

      addProvider(state, 'lmstudio')
      addProvider(state, 'o3')
      state.llm.providers = moveProvider(state.llm.providers, 'o3', 2)

      state.assistants.assistants.forEach((assistant) => {
        const leadingEmoji = getLeadingEmoji(assistant.name)
        if (leadingEmoji) {
          assistant.emoji = leadingEmoji
          assistant.name = assistant.name.replace(leadingEmoji, '').trim()
        }
      })

      state.agents.agents.forEach((agent) => {
        const leadingEmoji = getLeadingEmoji(agent.name)
        if (leadingEmoji) {
          agent.emoji = leadingEmoji
          agent.name = agent.name.replace(leadingEmoji, '').trim()
        }
      })

      const defaultAssistantEmoji = getLeadingEmoji(state.assistants.defaultAssistant.name)

      if (defaultAssistantEmoji) {
        state.assistants.defaultAssistant.emoji = defaultAssistantEmoji
        state.assistants.defaultAssistant.name = state.assistants.defaultAssistant.name
          .replace(defaultAssistantEmoji, '')
          .trim()
      }

      return state
    } catch (error) {
      return state
    }
  },
  '74': (state: RootState) => {
    try {
      addProvider(state, 'xirang')
      return state
    } catch (error) {
      return state
    }
  },
  '75': (state: RootState) => {
    try {
      addMiniApp(state, 'you')
      addMiniApp(state, 'cici')
      addMiniApp(state, 'zhihu')
      return state
    } catch (error) {
      return state
    }
  },
  '76': (state: RootState) => {
    try {
      addProvider(state, 'tencent-cloud-ti')
      return state
    } catch (error) {
      return state
    }
  },
  '77': (state: RootState) => {
    try {
      addWebSearchProvider(state, 'searxng')
      addWebSearchProvider(state, 'exa')
      if (state.websearch) {
        state.websearch.providers.forEach((p) => {
          // @ts-ignore eslint-disable-next-line
          delete p.enabled
        })
      }
      return state
    } catch (error) {
      return state
    }
  },
  '78': (state: RootState) => {
    try {
      state.llm.providers = moveProvider(state.llm.providers, 'ppio', 9)
      state.llm.providers = moveProvider(state.llm.providers, 'infini', 10)
      removeMiniAppIconsFromState(state)
      return state
    } catch (error) {
      return state
    }
  },
  '79': (state: RootState) => {
    try {
      addProvider(state, 'gpustack')
      return state
    } catch (error) {
      return state
    }
  },
  '80': (state: RootState) => {
    try {
      addProvider(state, 'alayanew')
      state.llm.providers = moveProvider(state.llm.providers, 'alayanew', 10)
      return state
    } catch (error) {
      return state
    }
  },
  '81': (state: RootState) => {
    try {
      addProvider(state, 'copilot')
      return state
    } catch (error) {
      return state
    }
  },
  '82': (state: RootState) => {
    try {
      const runtimeState = state.runtime as any
      if (runtimeState?.webdavSync) {
        state.backup = state.backup || {}
        state.backup = {
          ...state.backup,
          webdavSync: {
            lastSyncTime: runtimeState.webdavSync.lastSyncTime || null,
            syncing: runtimeState.webdavSync.syncing || false,
            lastSyncError: runtimeState.webdavSync.lastSyncError || null
          }
        }
        delete runtimeState.webdavSync
      }
      return state
    } catch (error) {
      return state
    }
  },
  '83': (state: RootState) => {
    try {
      state.settings.messageNavigation = 'buttons'
      state.settings.launchOnBoot = false
      state.settings.launchToTray = false
      state.settings.trayOnClose = true
      return state
    } catch (error) {
      logger.error('migrate 83 error', error as Error)
      return state
    }
  },
  '84': (state: RootState) => {
    try {
      addProvider(state, 'voyageai')
      return state
    } catch (error) {
      logger.error('migrate 84 error', error as Error)
      return state
    }
  },
  '85': (state: RootState) => {
    try {
      // @ts-ignore eslint-disable-next-line
      state.settings.autoCheckUpdate = !state.settings.manualUpdateCheck
      // @ts-ignore eslint-disable-next-line
      delete state.settings.manualUpdateCheck
      state.settings.gridPopoverTrigger = 'click'
      return state
    } catch (error) {
      return state
    }
  },
  '86': (state: RootState) => {
    try {
      if (state?.mcp?.servers) {
        state.mcp.servers = state.mcp.servers.map((server) => ({
          ...server,
          id: nanoid()
        }))
      }
    } catch (error) {
      return state
    }
    return state
  },
  '87': (state: RootState) => {
    try {
      state.settings.maxKeepAliveMinapps = 3
      state.settings.showOpenedMinappsInSidebar = true
      return state
    } catch (error) {
      return state
    }
  },
  '88': (state: RootState) => {
    try {
      if (state?.mcp?.servers) {
        const hasAutoInstall = state.mcp.servers.some((server) => server.name === '@cherry/mcp-auto-install')
        if (!hasAutoInstall) {
          const defaultServer = mcpSlice.getInitialState().servers[0]
          state.mcp.servers = [{ ...defaultServer, id: nanoid() }, ...state.mcp.servers]
        }
      }
      return state
    } catch (error) {
      return state
    }
  },
  '89': (state: RootState) => {
    try {
      removeMiniAppFromState(state, 'aistudio')
      return state
    } catch (error) {
      return state
    }
  },
  '90': (state: RootState) => {
    try {
      state.settings.enableDataCollection = true
      return state
    } catch (error) {
      return state
    }
  },
  '91': (state: RootState) => {
    try {
      // @ts-ignore eslint-disable-next-line
      state.settings.codeCacheable = false
      // @ts-ignore eslint-disable-next-line
      state.settings.codeCacheMaxSize = 1000
      // @ts-ignore eslint-disable-next-line
      state.settings.codeCacheTTL = 15
      // @ts-ignore eslint-disable-next-line
      state.settings.codeCacheThreshold = 2
      addProvider(state, 'qiniu')
      return state
    } catch (error) {
      return state
    }
  },
  '92': (state: RootState) => {
    try {
      addMiniApp(state, 'dangbei')
      state.llm.providers = moveProvider(state.llm.providers, 'qiniu', 12)
      return state
    } catch (error) {
      return state
    }
  },
  '93': (state: RootState) => {
    try {
      if (!state?.settings?.exportMenuOptions) {
        state.settings.exportMenuOptions = settingsInitialState.exportMenuOptions
        return state
      }
      return state
    } catch (error) {
      return state
    }
  },
  '94': (state: RootState) => {
    try {
      state.settings.enableQuickPanelTriggers = false
      return state
    } catch (error) {
      return state
    }
  },
  '95': (state: RootState) => {
    try {
      addWebSearchProvider(state, 'local-google')
      addWebSearchProvider(state, 'local-bing')
      addWebSearchProvider(state, 'local-baidu')

      if (state.websearch) {
        if (isEmpty(state.websearch.subscribeSources)) {
          state.websearch.subscribeSources = []
        }
      }

      const qiniuProvider = state.llm.providers.find((provider) => provider.id === 'qiniu')
      if (qiniuProvider && isEmpty(qiniuProvider.models)) {
        qiniuProvider.models = SYSTEM_MODELS.qiniu
      }
      return state
    } catch (error) {
      return state
    }
  },
  '96': (state: RootState) => {
    try {
      // @ts-ignore eslint-disable-next-line
      state.settings.assistantIconType = state.settings?.showAssistantIcon ? 'model' : 'emoji'
      // @ts-ignore eslint-disable-next-line
      delete state.settings.showAssistantIcon
      return state
    } catch (error) {
      return state
    }
  },
  '97': (state: RootState) => {
    try {
      addMiniApp(state, 'zai')
      state.settings.webdavMaxBackups = 0
      if (state.websearch && state.websearch.providers) {
        state.websearch.providers.forEach((provider) => {
          provider.basicAuthUsername = ''
          provider.basicAuthPassword = ''
        })
      }
      return state
    } catch (error) {
      return state
    }
  },
  '98': (state: RootState) => {
    try {
      state.llm.providers.forEach((provider) => {
        if (provider.type === 'openai' && provider.id !== 'openai') {
          // @ts-ignore eslint-disable-next-line
          provider.type = 'openai-compatible'
        }
      })
      return state
    } catch (error) {
      return state
    }
  },
  '99': (state: RootState) => {
    try {
      state.settings.showPrompt = true

      addWebSearchProvider(state, 'bocha')

      updateWebSearchProvider(state, {
        id: 'exa',
        apiHost: 'https://api.exa.ai'
      })

      updateWebSearchProvider(state, {
        id: 'tavily',
        apiHost: 'https://api.tavily.com'
      })

      // Remove basic auth fields from exa and tavily
      if (state.websearch?.providers) {
        state.websearch.providers = state.websearch.providers.map((provider) => {
          if (provider.id === 'exa' || provider.id === 'tavily') {
            // eslint-disable-next-line @typescript-eslint/no-unused-vars
            const { basicAuthUsername, basicAuthPassword, ...rest } = provider
            return rest
          }
          return provider
        })
      }
      return state
    } catch (error) {
      return state
    }
  },
  '100': (state: RootState) => {
    try {
      state.llm.providers.forEach((provider) => {
        // @ts-ignore eslint-disable-next-line
        if (['openai-compatible', 'openai'].includes(provider.type)) {
          provider.type = 'openai'
        }
        if (provider.id === 'openai') {
          provider.type = 'openai-response'
        }
      })
      state.assistants.assistants.forEach((assistant) => {
        assistant.knowledgeRecognition = 'off'
      })
      return state
    } catch (error) {
      logger.error('migrate 100 error', error as Error)
      return state
    }
  },
  '101': (state: RootState) => {
    try {
      state.assistants.assistants.forEach((assistant) => {
        if (assistant.settings) {
          // @ts-ignore eslint-disable-next-line
          if (assistant.settings.enableToolUse) {
            // @ts-ignore eslint-disable-next-line
            assistant.settings.toolUseMode = assistant.settings.enableToolUse ? 'function' : 'prompt'
            // @ts-ignore eslint-disable-next-line
            delete assistant.settings.enableToolUse
          }
        }
      })
      if (state.shortcuts) {
        state.shortcuts.shortcuts.push({
          key: 'exit_fullscreen',
          shortcut: ['Escape'],
          editable: false,
          enabled: true,
          system: true
        })
      }
      return state
    } catch (error) {
      logger.error('migrate 101 error', error as Error)
      return state
    }
  },
  '102': (state: RootState) => {
    try {
      state.settings.openAI = {
        summaryText: 'off',
        serviceTier: 'auto',
        verbosity: 'medium'
      }

      state.settings.codeExecution = {
        enabled: false,
        timeoutMinutes: 1
      }
      state.settings.codeEditor = {
        enabled: false,
        themeLight: 'auto',
        themeDark: 'auto',
        highlightActiveLine: false,
        foldGutter: false,
        autocompletion: true,
        keymap: false
      }
      // @ts-ignore eslint-disable-next-line
      state.settings.codePreview = {
        themeLight: 'auto',
        themeDark: 'auto'
      }

      // @ts-ignore eslint-disable-next-line
      if (state.settings.codeStyle) {
        // @ts-ignore eslint-disable-next-line
        state.settings.codePreview.themeLight = state.settings.codeStyle
        // @ts-ignore eslint-disable-next-line
        state.settings.codePreview.themeDark = state.settings.codeStyle
      }

      // @ts-ignore eslint-disable-next-line
      delete state.settings.codeStyle
      // @ts-ignore eslint-disable-next-line
      delete state.settings.codeCacheable
      // @ts-ignore eslint-disable-next-line
      delete state.settings.codeCacheMaxSize
      // @ts-ignore eslint-disable-next-line
      delete state.settings.codeCacheTTL
      // @ts-ignore eslint-disable-next-line
      delete state.settings.codeCacheThreshold
      return state
    } catch (error) {
      logger.error('migrate 102 error', error as Error)
      return state
    }
  },
  '103': (state: RootState) => {
    try {
      if (state.shortcuts) {
        if (!state.shortcuts.shortcuts.find((shortcut) => shortcut.key === 'search_message_in_chat')) {
          state.shortcuts.shortcuts.push({
            key: 'search_message_in_chat',
            shortcut: [isMac ? 'Command' : 'Ctrl', 'F'],
            editable: true,
            enabled: true,
            system: false
          })
        }
        const searchMessageShortcut = state.shortcuts.shortcuts.find((shortcut) => shortcut.key === 'search_message')
        const targetShortcut = [isMac ? 'Command' : 'Ctrl', 'F']
        if (
          searchMessageShortcut &&
          Array.isArray(searchMessageShortcut.shortcut) &&
          searchMessageShortcut.shortcut.length === targetShortcut.length &&
          searchMessageShortcut.shortcut.every((v, i) => v === targetShortcut[i])
        ) {
          searchMessageShortcut.shortcut = [isMac ? 'Command' : 'Ctrl', 'Shift', 'F']
        }
      }
      return state
    } catch (error) {
      logger.error('migrate 103 error', error as Error)
      return state
    }
  },
  '104': (state: RootState) => {
    try {
      addProvider(state, 'burncloud')
      state.llm.providers = moveProvider(state.llm.providers, 'burncloud', 10)
      return state
    } catch (error) {
      logger.error('migrate 104 error', error as Error)
      return state
    }
  },
  '105': (state: RootState) => {
    try {
      state.settings.notification = settingsInitialState.notification
      addMiniApp(state, 'google')
      if (!state.settings.openAI) {
        state.settings.openAI = {
          summaryText: 'off',
          serviceTier: 'auto',
          verbosity: 'medium'
        }
      }
      return state
    } catch (error) {
      logger.error('migrate 105 error', error as Error)
      return state
    }
  },
  '106': (state: RootState) => {
    try {
      addProvider(state, 'tokenflux')
      state.llm.providers = moveProvider(state.llm.providers, 'tokenflux', 15)
      return state
    } catch (error) {
      logger.error('migrate 106 error', error as Error)
      return state
    }
  },
  '107': (state: RootState) => {
    try {
      if (state.paintings && !state.paintings.DMXAPIPaintings) {
        state.paintings.DMXAPIPaintings = []
      }
      return state
    } catch (error) {
      logger.error('migrate 107 error', error as Error)
      return state
    }
  },
  '108': (state: RootState) => {
    try {
      state.inputTools.toolOrder = DEFAULT_TOOL_ORDER
      state.inputTools.isCollapsed = false
      return state
    } catch (error) {
      logger.error('migrate 108 error', error as Error)
      return state
    }
  },
  '109': (state: RootState) => {
    try {
      state.settings.userTheme = settingsInitialState.userTheme
      return state
    } catch (error) {
      logger.error('migrate 109 error', error as Error)
      return state
    }
  },
  '110': (state: RootState) => {
    try {
      if (state.paintings && !state.paintings.tokenFluxPaintings) {
        state.paintings.tokenFluxPaintings = []
      }
      state.settings.showTokens = true
      state.settings.testPlan = false
      return state
    } catch (error) {
      logger.error('migrate 110 error', error as Error)
      return state
    }
  },
  '111': (state: RootState) => {
    try {
      addSelectionAction(state, 'quote')
      if (
        state.llm.translateModel.provider === 'silicon' &&
        state.llm.translateModel.id === 'meta-llama/Llama-3.3-70B-Instruct'
      ) {
        state.llm.translateModel = SYSTEM_MODELS.defaultModel[2]
      }

      // add selection_assistant_toggle and selection_assistant_select_text shortcuts after mini_window
      addShortcuts(state, ['selection_assistant_toggle', 'selection_assistant_select_text'], 'mini_window')

      return state
    } catch (error) {
      logger.error('migrate 111 error', error as Error)
      return state
    }
  },
  '112': (state: RootState) => {
    try {
      addProvider(state, 'cephalon')
      addProvider(state, '302ai')
      addProvider(state, 'lanyun')
      state.llm.providers = moveProvider(state.llm.providers, 'cephalon', 13)
      state.llm.providers = moveProvider(state.llm.providers, '302ai', 14)
      state.llm.providers = moveProvider(state.llm.providers, 'lanyun', 15)
      return state
    } catch (error) {
      logger.error('migrate 112 error', error as Error)
      return state
    }
  },
  '113': (state: RootState) => {
    try {
      addProvider(state, 'vertexai')
      if (!state.llm.settings.vertexai) {
        state.llm.settings.vertexai = llmInitialState.settings.vertexai
      }
      updateProvider(state, 'gemini', {
        isVertex: false
      })
      updateProvider(state, 'vertexai', {
        isVertex: true
      })
      return state
    } catch (error) {
      logger.error('migrate 113 error', error as Error)
      return state
    }
  },
  '114': (state: RootState) => {
    try {
      if (state.settings && state.settings.exportMenuOptions) {
        if (typeof state.settings.exportMenuOptions.plain_text === 'undefined') {
          state.settings.exportMenuOptions.plain_text = true
        }
      }
      if (state.settings) {
        state.settings.enableSpellCheck = false
        state.settings.spellCheckLanguages = []
      }
      return state
    } catch (error) {
      logger.error('migrate 114 error', error as Error)
      return state
    }
  },
  '115': (state: RootState) => {
    try {
      state.assistants.assistants.forEach((assistant) => {
        if (!assistant.settings) {
          assistant.settings = {
            temperature: DEFAULT_TEMPERATURE,
            contextCount: DEFAULT_CONTEXTCOUNT,
            topP: 1,
            toolUseMode: 'prompt',
            customParameters: [],
            streamOutput: true,
            enableMaxTokens: false
          }
        }
      })
      return state
    } catch (error) {
      logger.error('migrate 115 error', error as Error)
      return state
    }
  },
  '116': (state: RootState) => {
    try {
      if (state.websearch) {
        // migrate contentLimit to cutoffLimit
        // @ts-ignore eslint-disable-next-line
        if (state.websearch.contentLimit) {
          state.websearch.compressionConfig = {
            method: 'cutoff',
            cutoffUnit: 'char',
            // @ts-ignore eslint-disable-next-line
            cutoffLimit: state.websearch.contentLimit
          }
        } else {
          state.websearch.compressionConfig = { method: 'none', cutoffUnit: 'char' }
        }

        // @ts-ignore eslint-disable-next-line
        delete state.websearch.contentLimit
      }
      if (state.settings) {
        state.settings.testChannel = UpgradeChannel.LATEST
      }

      return state
    } catch (error) {
      logger.error('migrate 116 error', error as Error)
      return state
    }
  },
  '117': (state: RootState) => {
    try {
      const ppioProvider = state.llm.providers.find((provider) => provider.id === 'ppio')
      const modelsToRemove = [
        'qwen/qwen-2.5-72b-instruct',
        'qwen/qwen2.5-32b-instruct',
        'meta-llama/llama-3.1-70b-instruct',
        'meta-llama/llama-3.1-8b-instruct',
        '01-ai/yi-1.5-34b-chat',
        '01-ai/yi-1.5-9b-chat',
        'thudm/glm-z1-32b-0414',
        'thudm/glm-z1-9b-0414'
      ]
      if (ppioProvider) {
        updateProvider(state, 'ppio', {
          models: [
            ...ppioProvider.models.filter((model) => !modelsToRemove.includes(model.id)),
            ...SYSTEM_MODELS.ppio.filter(
              (systemModel) => !ppioProvider.models.some((existingModel) => existingModel.id === systemModel.id)
            )
          ],
          apiHost: 'https://api.ppinfra.com/v3/openai/'
        })
      }
      state.assistants.assistants.forEach((assistant) => {
        if (assistant.settings && assistant.settings.streamOutput === undefined) {
          assistant.settings = {
            ...assistant.settings,
            streamOutput: true
          }
        }
      })
      return state
    } catch (error) {
      logger.error('migrate 117 error', error as Error)
      return state
    }
  },
  '118': (state: RootState) => {
    try {
      addProvider(state, 'ph8')
      state.llm.providers = moveProvider(state.llm.providers, 'ph8', 14)

      if (!state.settings.userId) {
        state.settings.userId = uuid()
      }

      state.llm.providers.forEach((provider) => {
        if (provider.id === 'mistral') {
          provider.type = 'mistral'
        }
      })

      return state
    } catch (error) {
      logger.error('migrate 118 error', error as Error)
      return state
    }
  },
  '119': (state: RootState) => {
    try {
      addProvider(state, 'new-api')
      state.llm.providers = moveProvider(state.llm.providers, 'new-api', 16)
      state.settings.disableHardwareAcceleration = false
      // migrate to enable memory feature on sidebar
      if (state.settings && state.settings.sidebarIcons) {
        // Check if 'memory' is not already in visible icons
        if (!state.settings.sidebarIcons.visible.includes('memory' as any)) {
          state.settings.sidebarIcons.visible = [...state.settings.sidebarIcons.visible, 'memory' as any]
        }
      }
      return state
    } catch (error) {
      logger.error('migrate 119 error', error as Error)
      return state
    }
  },
  '120': (state: RootState) => {
    try {
      // migrate to remove memory feature from sidebar (moved to settings)
      if (state.settings && state.settings.sidebarIcons) {
        // Remove 'memory' from visible icons if present
        state.settings.sidebarIcons.visible = state.settings.sidebarIcons.visible.filter(
          (icon) => icon !== ('memory' as any)
        )
        // Remove 'memory' from disabled icons if present
        state.settings.sidebarIcons.disabled = state.settings.sidebarIcons.disabled.filter(
          (icon) => icon !== ('memory' as any)
        )
      }

      if (!state.settings.s3) {
        state.settings.s3 = settingsInitialState.s3
      }

      const langMap: Record<string, TranslateLanguageCode> = {
        english: 'en-us',
        chinese: 'zh-cn',
        'chinese-traditional': 'zh-tw',
        japanese: 'ja-jp',
        russian: 'ru-ru'
      }

      const origin = state.settings.targetLanguage
      const newLang = langMap[origin]
      if (newLang) state.settings.targetLanguage = newLang
      else state.settings.targetLanguage = 'en-us'

      state.llm.providers.forEach((provider) => {
        if (provider.id === 'azure-openai') {
          provider.type = 'azure-openai'
        }
      })

      state.settings.localBackupMaxBackups = 0
      state.settings.localBackupSkipBackupFile = false
      state.settings.localBackupDir = ''
      state.settings.localBackupAutoSync = false
      state.settings.localBackupSyncInterval = 0
      return state
    } catch (error) {
      logger.error('migrate 120 error', error as Error)
      return state
    }
  },
  '121': (state: RootState) => {
    try {
      const { toolOrder } = state.inputTools
      const urlContextKey = 'url_context'
      if (!toolOrder.visible.includes(urlContextKey)) {
        const webSearchIndex = toolOrder.visible.indexOf('web_search')
        const knowledgeBaseIndex = toolOrder.visible.indexOf('knowledge_base')
        if (webSearchIndex !== -1) {
          toolOrder.visible.splice(webSearchIndex, 0, urlContextKey)
        } else if (knowledgeBaseIndex !== -1) {
          toolOrder.visible.splice(knowledgeBaseIndex, 0, urlContextKey)
        } else {
          toolOrder.visible.push(urlContextKey)
        }
      }

      for (const assistant of state.assistants.assistants) {
        if (assistant.settings?.toolUseMode === 'prompt' && isFunctionCallingModel(assistant.model)) {
          assistant.settings.toolUseMode = 'function'
        }
      }

      if (state.settings && typeof state.settings.webdavDisableStream === 'undefined') {
        state.settings.webdavDisableStream = false
      }

      return state
    } catch (error) {
      logger.error('migrate 121 error', error as Error)
      return state
    }
  },
  '122': (state: RootState) => {
    try {
      state.settings.navbarPosition = 'left'
      return state
    } catch (error) {
      logger.error('migrate 122 error', error as Error)
      return state
    }
  },
  '123': (state: RootState) => {
    try {
      state.llm.providers.forEach((provider) => {
        provider.models.forEach((model) => {
          if (model.type && Array.isArray(model.type)) {
            model.capabilities = model.type.map((t) => ({
              type: t,
              isUserSelected: true
            }))
            delete model.type
          }
        })
      })

      const lanyunProvider = state.llm.providers.find((provider) => provider.id === 'lanyun')
      if (lanyunProvider && lanyunProvider.models.length === 0) {
        updateProvider(state, 'lanyun', { models: SYSTEM_MODELS.lanyun })
      }

      return state
    } catch (error) {
      logger.error('migrate 123 error', error as Error)
      return state
    }
  }, // 1.5.4
  '124': (state: RootState) => {
    try {
      state.assistants.assistants.forEach((assistant) => {
        if (assistant.settings && !assistant.settings.toolUseMode) {
          assistant.settings.toolUseMode = 'prompt'
        }
      })

      const updateModelTextDelta = (model?: Model) => {
        if (model) {
          model.supported_text_delta = true
          if (isNotSupportedTextDelta(model)) {
            model.supported_text_delta = false
          }
        }
      }

      state.llm.providers.forEach((provider) => {
        provider.models.forEach((model) => {
          updateModelTextDelta(model)
        })
      })
      state.assistants.assistants.forEach((assistant) => {
        updateModelTextDelta(assistant.defaultModel)
        updateModelTextDelta(assistant.model)
      })

      updateModelTextDelta(state.llm.defaultModel)
      updateModelTextDelta(state.llm.topicNamingModel)
      updateModelTextDelta(state.llm.translateModel)

      if (state.assistants.defaultAssistant.model) {
        updateModelTextDelta(state.assistants.defaultAssistant.model)
        updateModelTextDelta(state.assistants.defaultAssistant.defaultModel)
      }

      addProvider(state, 'aws-bedrock')

      // 初始化 awsBedrock 设置
      if (!state.llm.settings.awsBedrock) {
        state.llm.settings.awsBedrock = llmInitialState.settings.awsBedrock
      }

      return state
    } catch (error) {
      logger.error('migrate 124 error', error as Error)
      return state
    }
  },
  '125': (state: RootState) => {
    try {
      // Initialize API server configuration if not present
      if (!state.settings.apiServer) {
        state.settings.apiServer = {
          enabled: false,
          host: 'localhost',
          port: 23333,
          apiKey: `cs-sk-${uuid()}`
        }
      }
      return state
    } catch (error) {
      logger.error('migrate 125 error', error as Error)
      return state
    }
  },
  '126': (state: RootState) => {
    try {
      state.knowledge.bases.forEach((base) => {
        // @ts-ignore eslint-disable-next-line
        if (base.preprocessOrOcrProvider) {
          // @ts-ignore eslint-disable-next-line
          base.preprocessProvider = base.preprocessOrOcrProvider
          // @ts-ignore eslint-disable-next-line
          delete base.preprocessOrOcrProvider
          // @ts-ignore eslint-disable-next-line
          if (base.preprocessProvider.type === 'ocr') {
            // @ts-ignore eslint-disable-next-line
            delete base.preprocessProvider
          }
        }
      })
      return state
    } catch (error) {
      logger.error('migrate 126 error', error as Error)
      return state
    }
  },
  '127': (state: RootState) => {
    try {
      addProvider(state, 'poe')

      // 迁移api选项设置
      state.llm.providers.forEach((provider) => {
        // 新字段默认支持
        const changes = {
          isNotSupportArrayContent: false,
          isNotSupportDeveloperRole: false,
          isNotSupportStreamOptions: false
        }
        if (!isSupportArrayContentProvider(provider) || provider.isNotSupportArrayContent) {
          // 原本开启了兼容模式的provider不受影响
          changes.isNotSupportArrayContent = true
        }
        if (!isSupportDeveloperRoleProvider(provider)) {
          changes.isNotSupportDeveloperRole = true
        }
        if (!isSupportStreamOptionsProvider(provider)) {
          changes.isNotSupportStreamOptions = true
        }
        updateProvider(state, provider.id, changes)
      })

      // 迁移以前删除掉的内置提供商
      for (const provider of state.llm.providers) {
        if (provider.isSystem && !isSystemProvider(provider)) {
          updateProvider(state, provider.id, { isSystem: false })
        }
      }

      if (!state.settings.proxyBypassRules) {
        state.settings.proxyBypassRules = defaultByPassRules
      }
      return state
    } catch (error) {
      logger.error('migrate 127 error', error as Error)
      return state
    }
  },
  '128': (state: RootState) => {
    try {
      // 迁移 service tier 设置
      const openai = state.llm.providers.find((provider) => provider.id === SystemProviderIds.openai)
      const serviceTier = state.settings.openAI.serviceTier
      if (openai) {
        openai.serviceTier = serviceTier
      }

      // @ts-ignore eslint-disable-next-line
      if (state.settings.codePreview) {
        // @ts-ignore eslint-disable-next-line
        state.settings.codeViewer = state.settings.codePreview
      } else {
        state.settings.codeViewer = {
          themeLight: 'auto',
          themeDark: 'auto'
        }
      }

      return state
    } catch (error) {
      logger.error('migrate 128 error', error as Error)
      return state
    }
  },
  '129': (state: RootState) => {
    try {
      // 聚合 api options
      state.llm.providers.forEach((p) => {
        if (isSystemProvider(p)) {
          updateProvider(state, p.id, { apiOptions: undefined })
        } else {
          const changes: ProviderApiOptions = {
            isNotSupportArrayContent: p.isNotSupportArrayContent,
            isNotSupportServiceTier: p.isNotSupportServiceTier,
            isNotSupportDeveloperRole: p.isNotSupportDeveloperRole,
            isNotSupportStreamOptions: p.isNotSupportStreamOptions
          }
          updateProvider(state, p.id, { apiOptions: changes })
        }
      })
      return state
    } catch (error) {
      logger.error('migrate 129 error', error as Error)
      return state
    }
  },
  '130': (state: RootState) => {
    try {
      if (state.settings && state.settings.openAI && !state.settings.openAI.verbosity) {
        state.settings.openAI.verbosity = 'medium'
      }
      // 为 nutstore 添加备份数量限制的默认值
      if (state.nutstore && state.nutstore.nutstoreMaxBackups === undefined) {
        state.nutstore.nutstoreMaxBackups = 0
      }
      return state
    } catch (error) {
      logger.error('migrate 130 error', error as Error)
      return state
    }
  },
  '131': (state: RootState) => {
    try {
      state.settings.mathEnableSingleDollar = true
      return state
    } catch (error) {
      logger.error('migrate 131 error', error as Error)
      return state
    }
  },
  '132': (state: RootState) => {
    try {
      state.llm.providers.forEach((p) => {
        // 如果原本是undefined则不做改动，静默从默认支持改为默认不支持
        if (p.apiOptions?.isNotSupportDeveloperRole) {
          p.apiOptions.isSupportDeveloperRole = !p.apiOptions.isNotSupportDeveloperRole
        }
        if (p.apiOptions?.isNotSupportServiceTier) {
          p.apiOptions.isSupportServiceTier = !p.apiOptions.isNotSupportServiceTier
        }
      })
      return state
    } catch (error) {
      logger.error('migrate 132 error', error as Error)
      return state
    }
  },
  '133': (state: RootState) => {
    try {
      state.settings.sidebarIcons.visible.push('code_tools')
      if (state.codeTools) {
        state.codeTools.environmentVariables = {
          'qwen-code': '',
          'claude-code': '',
          'gemini-cli': ''
        }
      }
      return state
    } catch (error) {
      logger.error('migrate 133 error', error as Error)
      return state
    }
  },
  '134': (state: RootState) => {
    try {
      state.llm.quickModel = state.llm.topicNamingModel

      return state
    } catch (error) {
      logger.error('migrate 134 error', error as Error)
      return state
    }
  },
  '135': (state: RootState) => {
<<<<<<< HEAD
    if (state.settings && state.settings.sidebarIcons) {
      // Check if 'notes' is not already in visible icons
      if (!state.settings.sidebarIcons.visible.includes('notes')) {
        state.settings.sidebarIcons.visible = [...state.settings.sidebarIcons.visible, 'notes']
      }
    }

    if (state.settings && state.settings.showWorkspace === undefined) {
      state.settings.showWorkspace = true
    }
    return state
  },
  '136': (state: RootState) => {
    try {
      // Initialize notes settings if not present
      if (!state.note) {
        state.note = notesInitialState
      }
      return state
    } catch (error) {
      logger.error('migrate 132 error', error as Error)
=======
    try {
      if (!state.assistants.defaultAssistant.settings) {
        state.assistants.defaultAssistant.settings = DEFAULT_ASSISTANT_SETTINGS
      } else if (!state.assistants.defaultAssistant.settings.toolUseMode) {
        state.assistants.defaultAssistant.settings.toolUseMode = 'prompt'
      }
      return state
    } catch (error) {
      logger.error('migrate 135 error', error as Error)
      return state
    }
  },
  '136': (state: RootState) => {
    try {
      state.settings.sidebarIcons.visible = [...new Set(state.settings.sidebarIcons.visible)].filter((icon) =>
        DEFAULT_SIDEBAR_ICONS.includes(icon)
      )
      state.settings.sidebarIcons.disabled = [...new Set(state.settings.sidebarIcons.disabled)].filter((icon) =>
        DEFAULT_SIDEBAR_ICONS.includes(icon)
      )
      return state
    } catch (error) {
      logger.error('migrate 136 error', error as Error)
      return state
    }
  },
  '137': (state: RootState) => {
    try {
      state.ocr = {
        providers: BUILTIN_OCR_PROVIDERS,
        imageProvider: DEFAULT_OCR_PROVIDER.image
      }
      state.translate.translateInput = ''
      return state
    } catch (error) {
      logger.error('migrate 137 error', error as Error)
>>>>>>> eac71f1f
      return state
    }
  }
}

// 注意：添加新迁移时，记得同时更新 persistReducer
// file://./index.ts

const migrate = createMigrate(migrateConfig as any)

export default migrate<|MERGE_RESOLUTION|>--- conflicted
+++ resolved
@@ -2151,29 +2151,6 @@
     }
   },
   '135': (state: RootState) => {
-<<<<<<< HEAD
-    if (state.settings && state.settings.sidebarIcons) {
-      // Check if 'notes' is not already in visible icons
-      if (!state.settings.sidebarIcons.visible.includes('notes')) {
-        state.settings.sidebarIcons.visible = [...state.settings.sidebarIcons.visible, 'notes']
-      }
-    }
-
-    if (state.settings && state.settings.showWorkspace === undefined) {
-      state.settings.showWorkspace = true
-    }
-    return state
-  },
-  '136': (state: RootState) => {
-    try {
-      // Initialize notes settings if not present
-      if (!state.note) {
-        state.note = notesInitialState
-      }
-      return state
-    } catch (error) {
-      logger.error('migrate 132 error', error as Error)
-=======
     try {
       if (!state.assistants.defaultAssistant.settings) {
         state.assistants.defaultAssistant.settings = DEFAULT_ASSISTANT_SETTINGS
@@ -2210,7 +2187,32 @@
       return state
     } catch (error) {
       logger.error('migrate 137 error', error as Error)
->>>>>>> eac71f1f
+      return state
+    }
+  },
+  '138': (state: RootState) => {
+    try {
+      if (state.settings && state.settings.sidebarIcons) {
+        // Check if 'notes' is not already in visible icons
+        if (!state.settings.sidebarIcons.visible.includes('notes')) {
+          state.settings.sidebarIcons.visible = [...state.settings.sidebarIcons.visible, 'notes']
+        }
+      }
+      return state
+    } catch (error) {
+      logger.error('migrate 138 error', error as Error)
+      return state
+    }
+  },
+  '139': (state: RootState) => {
+    try {
+      // Initialize notes settings if not present
+      if (!state.note) {
+        state.note = notesInitialState
+      }
+      return state
+    } catch (error) {
+      logger.error('migrate 139 error', error as Error)
       return state
     }
   }
