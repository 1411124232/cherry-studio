--- conflicted
+++ resolved
@@ -1264,9 +1264,40 @@
       return state
     }
   },
+  '100': (state: RootState) => {
+    try {
+      state.settings.showPrompt = true
+
+      addWebSearchProvider(state, 'bocha')
+
+      updateWebSearchProvider(state, {
+        id: 'exa',
+        apiHost: 'https://api.exa.ai'
+      })
+
+      updateWebSearchProvider(state, {
+        id: 'tavily',
+        apiHost: 'https://api.tavily.com'
+      })
+
+      // Remove basic auth fields from exa and tavily
+      if (state.websearch?.providers) {
+        state.websearch.providers = state.websearch.providers.map((provider) => {
+          if (provider.id === 'exa' || provider.id === 'tavily') {
+            // eslint-disable-next-line @typescript-eslint/no-unused-vars
+            const { basicAuthUsername, basicAuthPassword, ...rest } = provider
+            return rest
+          }
+          return provider
+        })
+      }
+      return state
+    } catch (error) {
+      return state
+    }
+  },
   '99': (state: RootState) => {
     try {
-<<<<<<< HEAD
       if (!state.ocr) {
         state.ocr = {
           defaultProvider: '',
@@ -1307,33 +1338,6 @@
           provider.type = 'mistral'
         }
       })
-=======
-      state.settings.showPrompt = true
-
-      addWebSearchProvider(state, 'bocha')
-
-      updateWebSearchProvider(state, {
-        id: 'exa',
-        apiHost: 'https://api.exa.ai'
-      })
-
-      updateWebSearchProvider(state, {
-        id: 'tavily',
-        apiHost: 'https://api.tavily.com'
-      })
-
-      // Remove basic auth fields from exa and tavily
-      if (state.websearch?.providers) {
-        state.websearch.providers = state.websearch.providers.map((provider) => {
-          if (provider.id === 'exa' || provider.id === 'tavily') {
-            // eslint-disable-next-line @typescript-eslint/no-unused-vars
-            const { basicAuthUsername, basicAuthPassword, ...rest } = provider
-            return rest
-          }
-          return provider
-        })
-      }
->>>>>>> 0bb25bfe
       return state
     } catch (error) {
       return state
