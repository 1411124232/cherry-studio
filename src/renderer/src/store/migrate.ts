import { isMac } from '@renderer/config/constant'
import { DEFAULT_MIN_APPS } from '@renderer/config/minapps'
import { SYSTEM_MODELS } from '@renderer/config/models'
import { TRANSLATE_PROMPT } from '@renderer/config/prompts'
import db from '@renderer/databases'
import i18n from '@renderer/i18n'
import { Assistant } from '@renderer/types'
import { getDefaultGroupName, getLeadingEmoji, runAsyncFunction, uuid } from '@renderer/utils'
import { isEmpty } from 'lodash'
import { createMigrate } from 'redux-persist'

import { RootState } from '.'
import { INITIAL_PROVIDERS, moveProvider } from './llm'
import { DEFAULT_SIDEBAR_ICONS } from './settings'

// remove logo base64 data to reduce the size of the state
function removeMiniAppIconsFromState(state: RootState) {
  if (state.minapps) {
    state.minapps.enabled = state.minapps.enabled.map((app) => ({ ...app, logo: undefined }))
    state.minapps.disabled = state.minapps.disabled.map((app) => ({ ...app, logo: undefined }))
    state.minapps.pinned = state.minapps.pinned.map((app) => ({ ...app, logo: undefined }))
  }
}

// add provider to state
function addProvider(state: RootState, id: string) {
  if (!state.llm.providers.find((p) => p.id === id)) {
    const _provider = INITIAL_PROVIDERS.find((p) => p.id === id)
    if (_provider) {
      state.llm.providers.push(_provider)
    }
  }
}

const migrateConfig = {
  '2': (state: RootState) => {
    addProvider(state, 'yi')
    return state
  },
  '3': (state: RootState) => {
    addProvider(state, 'zhipu')
    return state
  },
  '4': (state: RootState) => {
    addProvider(state, 'ollama')
    return state
  },
  '5': (state: RootState) => {
    addProvider(state, 'moonshot')
    return state
  },
  '6': (state: RootState) => {
    addProvider(state, 'openrouter')
    return state
  },
  '7': (state: RootState) => {
    return {
      ...state,
      settings: {
        ...state.settings,
        language: navigator.language
      }
    }
  },
  '8': (state: RootState) => {
    const fixAssistantName = (assistant: Assistant) => {
      if (isEmpty(assistant.name)) {
        assistant.name = i18n.t(`assistant.${assistant.id}.name`)
      }

      assistant.topics = assistant.topics.map((topic) => {
        if (isEmpty(topic.name)) {
          topic.name = i18n.t(`assistant.${assistant.id}.topic.name`)
        }
        return topic
      })

      return assistant
    }

    return {
      ...state,
      assistants: {
        ...state.assistants,
        defaultAssistant: fixAssistantName(state.assistants.defaultAssistant),
        assistants: state.assistants.assistants.map((assistant) => fixAssistantName(assistant))
      }
    }
  },
  '9': (state: RootState) => {
    return {
      ...state,
      llm: {
        ...state.llm,
        providers: state.llm.providers.map((provider) => {
          if (provider.id === 'zhipu' && provider.models[0] && provider.models[0].id === 'llama3-70b-8192') {
            provider.models = SYSTEM_MODELS.zhipu
          }
          return provider
        })
      }
    }
  },
  '10': (state: RootState) => {
    addProvider(state, 'baichuan')
    return state
  },
  '11': (state: RootState) => {
    addProvider(state, 'dashscope')
    addProvider(state, 'anthropic')
    return state
  },
  '12': (state: RootState) => {
    addProvider(state, 'aihubmix')
    return state
  },
  '13': (state: RootState) => {
    return {
      ...state,
      assistants: {
        ...state.assistants,
        defaultAssistant: {
          ...state.assistants.defaultAssistant,
          name: ['Default Assistant', '默认助手'].includes(state.assistants.defaultAssistant.name)
            ? i18n.t(`assistant.default.name`)
            : state.assistants.defaultAssistant.name
        }
      }
    }
  },
  '14': (state: RootState) => {
    return {
      ...state,
      settings: {
        ...state.settings,
        showAssistants: true,
        proxyUrl: undefined
      }
    }
  },
  '15': (state: RootState) => {
    return {
      ...state,
      settings: {
        ...state.settings,
        userName: '',
        showMessageDivider: true
      }
    }
  },
  '16': (state: RootState) => {
    return {
      ...state,
      settings: {
        ...state.settings,
        messageFont: 'system',
        showInputEstimatedTokens: false
      }
    }
  },
  '17': (state: RootState) => {
    return {
      ...state,
      settings: {
        ...state.settings,
        theme: 'auto'
      }
    }
  },
  '19': (state: RootState) => {
    return {
      ...state,
      agents: {
        agents: []
      },
      llm: {
        ...state.llm,
        settings: {
          ollama: {
            keepAliveTime: 5
          }
        }
      }
    }
  },
  '20': (state: RootState) => {
    return {
      ...state,
      settings: {
        ...state.settings,
        fontSize: 14
      }
    }
  },
  '21': (state: RootState) => {
    addProvider(state, 'gemini')
    addProvider(state, 'stepfun')
    addProvider(state, 'doubao')
    return state
  },
  '22': (state: RootState) => {
    addProvider(state, 'minimax')
    return state
  },
  '23': (state: RootState) => {
    return {
      ...state,
      settings: {
        ...state.settings,
        showTopics: true,
        windowStyle: 'transparent'
      }
    }
  },
  '24': (state: RootState) => {
    return {
      ...state,
      assistants: {
        ...state.assistants,
        assistants: state.assistants.assistants.map((assistant) => ({
          ...assistant,
          topics: assistant.topics.map((topic) => ({
            ...topic,
            createdAt: new Date().toISOString(),
            updatedAt: new Date().toISOString()
          }))
        }))
      },
      settings: {
        ...state.settings,
        topicPosition: 'right'
      }
    }
  },
  '25': (state: RootState) => {
    addProvider(state, 'github')
    return state
  },
  '26': (state: RootState) => {
    addProvider(state, 'ocoolai')
    return state
  },
  '27': (state: RootState) => {
    return {
      ...state,
      settings: {
        ...state.settings,
        renderInputMessageAsMarkdown: true
      }
    }
  },
  '28': (state: RootState) => {
    addProvider(state, 'together')
    addProvider(state, 'fireworks')
    addProvider(state, 'zhinao')
    addProvider(state, 'hunyuan')
    addProvider(state, 'nvidia')
  },
  '29': (state: RootState) => {
    return {
      ...state,
      assistants: {
        ...state.assistants,
        assistants: state.assistants.assistants.map((assistant) => {
          assistant.topics = assistant.topics.map((topic) => ({
            ...topic,
            assistantId: assistant.id
          }))
          return assistant
        })
      }
    }
  },
  '30': (state: RootState) => {
    addProvider(state, 'azure-openai')
    return state
  },
  '31': (state: RootState) => {
    return {
      ...state,
      llm: {
        ...state.llm,
        providers: state.llm.providers.map((provider) => {
          if (provider.id === 'azure-openai') {
            provider.models = provider.models.map((model) => ({ ...model, provider: 'azure-openai' }))
          }
          return provider
        })
      }
    }
  },
  '32': (state: RootState) => {
    addProvider(state, 'hunyuan')
    return state
  },
  '33': (state: RootState) => {
    state.assistants.defaultAssistant.type = 'assistant'

    state.agents.agents.forEach((agent) => {
      agent.type = 'agent'
      // @ts-ignore eslint-disable-next-line
      delete agent.group
    })

    return {
      ...state,
      assistants: {
        ...state.assistants,
        assistants: [...state.assistants.assistants].map((assistant) => {
          // @ts-ignore eslint-disable-next-line
          delete assistant.group
          return {
            ...assistant,
            id: assistant.id.length === 36 ? assistant.id : uuid(),
            type: assistant.type === 'system' ? assistant.type : 'assistant'
          }
        })
      }
    }
  },
  '34': (state: RootState) => {
    state.assistants.assistants.forEach((assistant) => {
      assistant.topics.forEach((topic) => {
        topic.assistantId = assistant.id
        runAsyncFunction(async () => {
          const _topic = await db.topics.get(topic.id)
          if (_topic) {
            const messages = (_topic?.messages || []).map((message) => ({ ...message, assistantId: assistant.id }))
            db.topics.put({ ..._topic, messages }, topic.id)
          }
        })
      })
    })
    return state
  },
  '35': (state: RootState) => {
    state.settings.mathEngine = 'KaTeX'
    return state
  },
  '36': (state: RootState) => {
    state.settings.topicPosition = 'left'
    return state
  },
  '37': (state: RootState) => {
    state.settings.messageStyle = 'plain'
    return state
  },
  '38': (state: RootState) => {
    addProvider(state, 'grok')
    addProvider(state, 'hyperbolic')
    addProvider(state, 'mistral')
    return state
  },
  '39': (state: RootState) => {
    state.settings.codeStyle = 'auto'
    return state
  },
  '40': (state: RootState) => {
    state.settings.tray = true
    return state
  },
  '41': (state: RootState) => {
    state.llm.providers.forEach((provider) => {
      if (provider.id === 'gemini') {
        provider.type = 'gemini'
      } else if (provider.id === 'anthropic') {
        provider.type = 'anthropic'
      } else {
        provider.type = 'openai'
      }
    })
    return state
  },
  '42': (state: RootState) => {
    state.settings.proxyMode = state.settings.proxyUrl ? 'custom' : 'none'
    return state
  },
  '43': (state: RootState) => {
    if (state.settings.proxyMode === 'none') {
      state.settings.proxyMode = 'system'
    }
    return state
  },
  '44': (state: RootState) => {
    state.settings.translateModelPrompt = TRANSLATE_PROMPT
    return state
  },
  '45': (state: RootState) => {
    state.settings.enableTopicNaming = true
    return state
  },
  '46': (state: RootState) => {
    if (
      state.settings?.translateModelPrompt?.includes(
        'If the target language is the same as the source language, do not translate'
      )
    ) {
      state.settings.translateModelPrompt = TRANSLATE_PROMPT
    }
    return state
  },
  '47': (state: RootState) => {
    state.llm.providers.forEach((provider) => {
      provider.models.forEach((model) => {
        model.group = getDefaultGroupName(model.id)
      })
    })
    return state
  },
  '48': (state: RootState) => {
    if (state.shortcuts) {
      state.shortcuts.shortcuts.forEach((shortcut) => {
        shortcut.system = shortcut.key !== 'new_topic'
      })
      state.shortcuts.shortcuts.push({
        key: 'toggle_show_assistants',
        shortcut: [isMac ? 'Command' : 'Ctrl', '['],
        editable: true,
        enabled: true,
        system: false
      })
      state.shortcuts.shortcuts.push({
        key: 'toggle_show_topics',
        shortcut: [isMac ? 'Command' : 'Ctrl', ']'],
        editable: true,
        enabled: true,
        system: false
      })
    }
    return state
  },
  '49': (state: RootState) => {
    state.settings.pasteLongTextThreshold = 1500
    if (state.shortcuts) {
      state.shortcuts.shortcuts = [
        ...state.shortcuts.shortcuts,
        {
          key: 'copy_last_message',
          shortcut: [isMac ? 'Command' : 'Ctrl', 'Shift', 'C'],
          editable: true,
          enabled: false,
          system: false
        }
      ]
    }
    return state
  },
  '50': (state: RootState) => {
    addProvider(state, 'jina')
    return state
  },
  '51': (state: RootState) => {
    state.settings.topicNamingPrompt = ''
    return state
  },
  '54': (state: RootState) => {
    if (state.shortcuts) {
      state.shortcuts.shortcuts.push({
        key: 'search_message',
        shortcut: [isMac ? 'Command' : 'Ctrl', 'F'],
        editable: true,
        enabled: true,
        system: false
      })
    }
    state.settings.sidebarIcons = {
      visible: DEFAULT_SIDEBAR_ICONS,
      disabled: []
    }
    return state
  },
  '55': (state: RootState) => {
    if (!state.settings.sidebarIcons) {
      state.settings.sidebarIcons = {
        visible: DEFAULT_SIDEBAR_ICONS,
        disabled: []
      }
    }
    return state
  },
  '57': (state: RootState) => {
    if (state.shortcuts) {
      state.shortcuts.shortcuts.push({
        key: 'mini_window',
        shortcut: [isMac ? 'Command' : 'Ctrl', 'E'],
        editable: true,
        enabled: false,
        system: true
      })
    }

    state.llm.providers.forEach((provider) => {
      if (provider.id === 'qwenlm') {
        provider.type = 'qwenlm'
      }
    })

    state.settings.enableQuickAssistant = false
    state.settings.clickTrayToShowQuickAssistant = true

    return state
  },
  '58': (state: RootState) => {
    if (state.shortcuts) {
      state.shortcuts.shortcuts.push(
        {
          key: 'clear_topic',
          shortcut: [isMac ? 'Command' : 'Ctrl', 'L'],
          editable: true,
          enabled: true,
          system: false
        },
        {
          key: 'toggle_new_context',
          shortcut: [isMac ? 'Command' : 'Ctrl', 'R'],
          editable: true,
          enabled: true,
          system: false
        }
      )
    }
    return state
  },
  '59': (state: RootState) => {
    if (state.minapps) {
      const flowith = DEFAULT_MIN_APPS.find((app) => app.id === 'flowith')
      if (flowith) {
        state.minapps.enabled.push(flowith)
      }
    }
    return state
  },
  '60': (state: RootState) => {
    state.settings.multiModelMessageStyle = 'fold'
    return state
  },
  '61': (state: RootState) => {
    state.llm.providers.forEach((provider) => {
      if (provider.id === 'qwenlm') {
        provider.type = 'qwenlm'
      }
    })
    return state
  },
  '62': (state: RootState) => {
    state.llm.providers.forEach((provider) => {
      if (provider.id === 'azure-openai') {
        provider.type = 'azure-openai'
      }
    })
    state.settings.translateModelPrompt = TRANSLATE_PROMPT
    return state
  },
  '63': (state: RootState) => {
    if (state.minapps) {
      const mintop = DEFAULT_MIN_APPS.find((app) => app.id === '3mintop')
      if (mintop) {
        state.minapps.enabled.push(mintop)
      }
    }
    return state
  },
  '64': (state: RootState) => {
    state.llm.providers = state.llm.providers.filter((provider) => provider.id !== 'qwenlm')
    addProvider(state, 'baidu-cloud')
    return state
  },
  '65': (state: RootState) => {
    state.settings.targetLanguage = 'english'
    return state
  },
  '66': (state: RootState) => {
    addProvider(state, 'gitee-ai')
    addProvider(state, 'ppio')

    state.llm.providers = state.llm.providers.filter((provider) => provider.id !== 'graphrag-kylin-mountain')

    if (state.minapps) {
      const aistudio = DEFAULT_MIN_APPS.find((app) => app.id === 'aistudio')
      if (aistudio) {
        state.minapps.enabled.push(aistudio)
      }
    }

    return state
  },
  '67': (state: RootState) => {
    if (state.minapps) {
      const xiaoyi = DEFAULT_MIN_APPS.find((app) => app.id === 'xiaoyi')
      if (xiaoyi) {
        state.minapps.enabled.push(xiaoyi)
      }
    }

    addProvider(state, 'modelscope')
    addProvider(state, 'lmstudio')
    addProvider(state, 'perplexity')
    addProvider(state, 'infini')
    addProvider(state, 'dmxapi')

    state.llm.settings.lmstudio = {
      keepAliveTime: 5
    }

    return state
  },
  '68': (state: RootState) => {
    if (state.minapps) {
      const notebooklm = DEFAULT_MIN_APPS.find((app) => app.id === 'notebooklm')
      if (notebooklm) {
        state.minapps.enabled.push(notebooklm)
      }
    }

    addProvider(state, 'modelscope')
    addProvider(state, 'lmstudio')

    return state
  },
  '69': (state: RootState) => {
    if (state.minapps) {
      const coze = DEFAULT_MIN_APPS.find((app) => app.id === 'coze')
      if (coze) {
        state.minapps.enabled.push(coze)
      }
    }
    state.settings.gridColumns = 2
    state.settings.gridPopoverTrigger = 'hover'
    return state
  },
  '70': (state: RootState) => {
    state.llm.providers.forEach((provider) => {
      if (provider.id === 'dmxapi') {
        provider.apiHost = 'https://www.dmxapi.cn'
      }
    })
    return state
  },
  '71': (state: RootState) => {
    const appIds = ['dify', 'wpslingxi', 'lechat', 'abacus', 'lambdachat', 'baidu-ai-search']

    if (state.minapps) {
      appIds.forEach((id) => {
        const app = DEFAULT_MIN_APPS.find((app) => app.id === id)
        if (app) {
          state.minapps.enabled.push(app)
        }
      })
      // remove zhihu-zhiada
      state.minapps.enabled = state.minapps.enabled.filter((app) => app.id !== 'zhihu-zhiada')
      state.minapps.disabled = state.minapps.disabled.filter((app) => app.id !== 'zhihu-zhiada')
    }

    state.settings.thoughtAutoCollapse = true

    return state
  },
  '72': (state: RootState) => {
    if (state.minapps) {
      const monica = DEFAULT_MIN_APPS.find((app) => app.id === 'monica')
      if (monica) {
        state.minapps.enabled.push(monica)
      }
    }

    // remove duplicate lmstudio providers
    const emptyLmStudioProviderIndex = state.llm.providers.findLastIndex(
      (provider) => provider.id === 'lmstudio' && provider.models.length === 0
    )

    if (emptyLmStudioProviderIndex !== -1) {
      state.llm.providers.splice(emptyLmStudioProviderIndex, 1)
    }

    return state
  },
  '73': (state: RootState) => {
    if (state.websearch) {
      state.websearch.searchWithTime = true
      state.websearch.maxResults = 5
      state.websearch.excludeDomains = []
    }

    addProvider(state, 'lmstudio')
    addProvider(state, 'o3')
    moveProvider(state.llm.providers, 'o3', 2)

    state.assistants.assistants.forEach((assistant) => {
      const leadingEmoji = getLeadingEmoji(assistant.name)
      if (leadingEmoji) {
        assistant.emoji = leadingEmoji
        assistant.name = assistant.name.replace(leadingEmoji, '').trim()
      }
    })

    state.agents.agents.forEach((agent) => {
      const leadingEmoji = getLeadingEmoji(agent.name)
      if (leadingEmoji) {
        agent.emoji = leadingEmoji
        agent.name = agent.name.replace(leadingEmoji, '').trim()
      }
    })

    const defaultAssistantEmoji = getLeadingEmoji(state.assistants.defaultAssistant.name)

    if (defaultAssistantEmoji) {
      state.assistants.defaultAssistant.emoji = defaultAssistantEmoji
      state.assistants.defaultAssistant.name = state.assistants.defaultAssistant.name
        .replace(defaultAssistantEmoji, '')
        .trim()
    }

    return state
  },
  '74': (state: RootState) => {
    addProvider(state, 'xirang')
    return state
  },
  '75': (state: RootState) => {
    if (state.minapps) {
      const you = DEFAULT_MIN_APPS.find((app) => app.id === 'you')
      const cici = DEFAULT_MIN_APPS.find((app) => app.id === 'cici')
      const zhihu = DEFAULT_MIN_APPS.find((app) => app.id === 'zhihu')
      you && state.minapps.enabled.push(you)
      cici && state.minapps.enabled.push(cici)
      zhihu && state.minapps.enabled.push(zhihu)
    }
    return state
  },
  '76': (state: RootState) => {
    addProvider(state, 'tencent-cloud-ti')
    return state
  },
  '77': (state: RootState) => {
    if (state.websearch) {
      if (!state.websearch.providers.find((p) => p.id === 'searxng')) {
        state.websearch.providers.push(
          {
            id: 'searxng',
            name: 'Searxng',
            apiHost: ''
          },
          {
            id: 'exa',
            name: 'Exa',
            apiKey: ''
          }
        )
      }
      state.websearch.providers.forEach((p) => {
        // @ts-ignore eslint-disable-next-line
        delete p.enabled
      })
    }
    return state
  },
  '78': (state: RootState) => {
    state.llm.providers = moveProvider(state.llm.providers, 'ppio', 9)
    state.llm.providers = moveProvider(state.llm.providers, 'infini', 10)
    removeMiniAppIconsFromState(state)
    return state
  },
  '79': (state: RootState) => {
    addProvider(state, 'gpustack')
    return state
  },
  '80': (state: RootState) => {
    addProvider(state, 'alayanew')
    state.llm.providers = moveProvider(state.llm.providers, 'alayanew', 10)
    return state
  },
  '81': (state: RootState) => {
    addProvider(state, 'copilot')
    return state
  },
  '82': (state: RootState) => {
<<<<<<< HEAD
    if (!state.knowledge.ocrProviders) {
      state.knowledge.ocrProviders = []
    }
    state.knowledge.ocrProviders.push({
      id: 'doc2x',
      name: 'Doc2x',
      apiKey: '',
      apiHost: 'https://v2.doc2x.noedgeai.com'
    })
=======
    const runtimeState = state.runtime as any
    if (runtimeState?.webdavSync) {
      state.backup = state.backup || {}
      state.backup = {
        ...state.backup,
        webdavSync: {
          lastSyncTime: runtimeState.webdavSync.lastSyncTime || null,
          syncing: runtimeState.webdavSync.syncing || false,
          lastSyncError: runtimeState.webdavSync.lastSyncError || null
        }
      }
      delete runtimeState.webdavSync
    }
    return state
  },
  '83': (state: RootState) => {
    state.settings.messageNavigation = 'buttons'
>>>>>>> bc1d6157
    return state
  }
}

const migrate = createMigrate(migrateConfig as any)

export default migrate<|MERGE_RESOLUTION|>--- conflicted
+++ resolved
@@ -774,7 +774,6 @@
     return state
   },
   '82': (state: RootState) => {
-<<<<<<< HEAD
     if (!state.knowledge.ocrProviders) {
       state.knowledge.ocrProviders = []
     }
@@ -784,7 +783,6 @@
       apiKey: '',
       apiHost: 'https://v2.doc2x.noedgeai.com'
     })
-=======
     const runtimeState = state.runtime as any
     if (runtimeState?.webdavSync) {
       state.backup = state.backup || {}
@@ -802,7 +800,6 @@
   },
   '83': (state: RootState) => {
     state.settings.messageNavigation = 'buttons'
->>>>>>> bc1d6157
     return state
   }
 }
