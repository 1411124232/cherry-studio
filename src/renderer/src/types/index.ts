import type { WebSearchResultBlock } from '@anthropic-ai/sdk/resources'
import type { GenerateImagesConfig, GroundingMetadata, PersonGeneration } from '@google/genai'
import type OpenAI from 'openai'
import type { CSSProperties } from 'react'
import * as z from 'zod/v4'

export * from './file'
import type { FileMetadata } from './file'
import type { Message } from './newMessage'
import type { BaseTool, MCPTool } from './tool'

export type Assistant = {
  id: string
  name: string
  prompt: string
  knowledge_bases?: KnowledgeBase[]
  topics: Topic[]
  type: string
  emoji?: string
  description?: string
  model?: Model
  defaultModel?: Model
  settings?: Partial<AssistantSettings>
  messages?: AssistantMessage[]
  /** enableWebSearch 代表使用模型内置网络搜索功能 */
  enableWebSearch?: boolean
  webSearchProviderId?: WebSearchProvider['id']
  // enableUrlContext 是 Gemini 的特有功能
  enableUrlContext?: boolean
  enableGenerateImage?: boolean
  mcpServers?: MCPServer[]
  knowledgeRecognition?: 'off' | 'on'
  regularPhrases?: QuickPhrase[] // Added for regular phrase
  tags?: string[] // 助手标签
  enableMemory?: boolean
}

export type TranslateAssistant = Assistant & {
  targetLanguage?: Language
}

export type AssistantsSortType = 'tags' | 'list'

export type AssistantMessage = {
  role: 'user' | 'assistant'
  content: string
}

export type AssistantSettingCustomParameters = {
  name: string
  value: string | number | boolean | object
  type: 'string' | 'number' | 'boolean' | 'json'
}

export type ReasoningEffortOptions = 'low' | 'medium' | 'high' | 'auto'
export type EffortRatio = Record<ReasoningEffortOptions, number>

export const EFFORT_RATIO: EffortRatio = {
  low: 0.05,
  medium: 0.5,
  high: 0.8,
  auto: 2
}

export type AssistantSettings = {
  maxTokens?: number
  enableMaxTokens?: boolean
  temperature: number
  enableTemperature?: boolean
  topP: number
  enableTopP?: boolean
  contextCount: number
  streamOutput: boolean
  defaultModel?: Model
  customParameters?: AssistantSettingCustomParameters[]
  reasoning_effort?: ReasoningEffortOptions
  qwenThinkMode?: boolean
  toolUseMode: 'function' | 'prompt'
}

export type Agent = Omit<Assistant, 'model'> & {
  group?: string[]
}

export type LegacyMessage = {
  id: string
  assistantId: string
  role: 'user' | 'assistant'
  content: string
  reasoning_content?: string
  translatedContent?: string
  topicId: string
  createdAt: string
  status: 'sending' | 'pending' | 'searching' | 'success' | 'paused' | 'error'
  modelId?: string
  model?: Model
  files?: FileMetadata[]
  images?: string[]
  usage?: Usage
  metrics?: Metrics
  knowledgeBaseIds?: string[]
  type: 'text' | '@' | 'clear'
  mentions?: Model[]
  askId?: string
  useful?: boolean
  error?: Record<string, any>
  enabledMCPs?: MCPServer[]
  metadata?: {
    // Gemini
    groundingMetadata?: GroundingMetadata
    // Perplexity Or Openrouter
    citations?: string[]
    // OpenAI
    annotations?: OpenAI.Chat.Completions.ChatCompletionMessage.Annotation[]
    // Zhipu or Hunyuan
    webSearchInfo?: any[]
    // Web search
    webSearch?: WebSearchProviderResponse
    // MCP Tools
    mcpTools?: MCPToolResponse[]
    // Generate Image
    generateImage?: GenerateImageResponse
    // knowledge
    knowledge?: KnowledgeReference[]
  }
  // 多模型消息样式
  multiModelMessageStyle?: 'horizontal' | 'vertical' | 'fold' | 'grid'
  // fold时是否选中
  foldSelected?: boolean
}

export type Usage = OpenAI.Completions.CompletionUsage & {
  thoughts_tokens?: number
  // OpenRouter specific fields
  cost?: number
}

export type Metrics = {
  completion_tokens: number
  time_completion_millsec: number
  time_first_token_millsec?: number
  time_thinking_millsec?: number
}

export type Topic = {
  id: string
  assistantId: string
  name: string
  createdAt: string
  updatedAt: string
  messages: Message[]
  pinned?: boolean
  prompt?: string
  isNameManuallyEdited?: boolean
}

export type User = {
  id: string
  name: string
  avatar: string
  email: string
}

export interface BaseProvider {
  id: string
  type: ProviderType
  name: string
  apiKey: string
  apiHost: string
  apiVersion?: string
  models: Model[]
  enabled?: boolean
  isSystem?: boolean
  isAuthed?: boolean
  rateLimit?: number
  isNotSupportArrayContent?: boolean
  isVertex?: boolean
  notes?: string
  extra_headers?: Record<string, string>
}

export type Provider = BaseProvider

export interface VertexProvider extends BaseProvider {
  type: 'vertexai'
  googleCredentials: {
    clientEmail: string
    privateKey: string
  }
  project: string
  location: string
}

export type ProviderType =
  | 'openai'
  | 'openai-response'
  | 'anthropic'
  | 'gemini'
  | 'qwenlm'
  | 'azure-openai'
  | 'vertexai'
  | 'mistral'
  | 'aws-bedrock'

export type ModelType = 'text' | 'vision' | 'embedding' | 'reasoning' | 'function_calling' | 'web_search' | 'rerank'

export type EndpointType = 'openai' | 'openai-response' | 'anthropic' | 'gemini' | 'image-generation' | 'jina-rerank'

export type ModelPricing = {
  input_per_million_tokens: number
  output_per_million_tokens: number
  currencySymbol?: string
}

export type ModelCapability = {
  type: ModelType
  /**
   * 是否为用户手动选择，如果为true，则表示用户手动选择了该类型，否则表示用户手动禁止了该模型；如果为undefined，则表示使用默认值
   * Is it manually selected by the user? If true, it means the user manually selected this type; otherwise, it means the user  * manually disabled the model.
   */
  isUserSelected?: boolean
}

export type Model = {
  id: string
  provider: string
  name: string
  group: string
  owned_by?: string
  description?: string
  capabilities?: ModelCapability[]
  /**
   * @deprecated
   */
  type?: ModelType[]
  pricing?: ModelPricing
  endpoint_type?: EndpointType
  supported_endpoint_types?: EndpointType[]
  supported_text_delta?: boolean
}

export type Suggestion = {
  content: string
}

export type PaintingParams = {
  id: string
  urls: string[]
  files: FileMetadata[]
}

export type PaintingProvider = 'aihubmix' | 'silicon' | 'dmxapi' | 'new-api'

export interface Painting extends PaintingParams {
  model?: string
  prompt?: string
  negativePrompt?: string
  imageSize?: string
  numImages?: number
  seed?: string
  steps?: number
  guidanceScale?: number
  promptEnhancement?: boolean
}

export interface GeneratePainting extends PaintingParams {
  model: string
  prompt: string
  aspectRatio?: string
  numImages?: number
  styleType?: string
  seed?: string
  negativePrompt?: string
  magicPromptOption?: boolean
  renderingSpeed?: string
  quality?: string
  moderation?: string
  n?: number
  size?: string
  background?: string
  personGeneration?: GenerateImagesConfig['personGeneration']
  numberOfImages?: number
}

export interface EditPainting extends PaintingParams {
  imageFile: string
  mask: FileMetadata
  model: string
  prompt: string
  numImages?: number
  styleType?: string
  seed?: string
  magicPromptOption?: boolean
  renderingSpeed?: string
}

export interface RemixPainting extends PaintingParams {
  imageFile: string
  model: string
  prompt: string
  aspectRatio?: string
  imageWeight: number
  numImages?: number
  styleType?: string
  seed?: string
  negativePrompt?: string
  magicPromptOption?: boolean
  renderingSpeed?: string
}

export interface ScalePainting extends PaintingParams {
  imageFile: string
  prompt: string
  resemblance?: number
  detail?: number
  numImages?: number
  seed?: string
  magicPromptOption?: boolean
  renderingSpeed?: string
}

export enum generationModeType {
  GENERATION = 'generation',
  EDIT = 'edit',
  MERGE = 'merge'
}

export interface DmxapiPainting extends PaintingParams {
  model?: string
  prompt?: string
  n?: number
  aspect_ratio?: string
  image_size?: string
  seed?: string
  style_type?: string
  autoCreate?: boolean
  generationMode?: generationModeType
  priceModel?: string
}

export interface TokenFluxPainting extends PaintingParams {
  generationId?: string
  model?: string
  prompt?: string
  inputParams?: Record<string, any>
  status?: 'starting' | 'processing' | 'succeeded' | 'failed' | 'cancelled'
}

export type PaintingAction = Partial<
  GeneratePainting & RemixPainting & EditPainting & ScalePainting & DmxapiPainting & TokenFluxPainting
> &
  PaintingParams

export interface PaintingsState {
  paintings: Painting[]
  generate: Partial<GeneratePainting> & PaintingParams[]
  remix: Partial<RemixPainting> & PaintingParams[]
  edit: Partial<EditPainting> & PaintingParams[]
  upscale: Partial<ScalePainting> & PaintingParams[]
  DMXAPIPaintings: DmxapiPainting[]
  tokenFluxPaintings: TokenFluxPainting[]
  openai_image_generate: Partial<GeneratePainting> & PaintingParams[]
  openai_image_edit: Partial<EditPainting> & PaintingParams[]
}

export type MinAppType = {
  id: string
  name: string
  logo?: string
  url: string
  bodered?: boolean
  background?: string
  style?: CSSProperties
  addTime?: string
  type?: 'Custom' | 'Default' // Added the 'type' property
}

export enum ThemeMode {
  light = 'light',
  dark = 'dark',
  system = 'system'
}

export type LanguageVarious = 'zh-CN' | 'zh-TW' | 'el-GR' | 'en-US' | 'es-ES' | 'fr-FR' | 'ja-JP' | 'pt-PT' | 'ru-RU'

export type TranslateLanguageVarious = LanguageCode

export type CodeStyleVarious = 'auto' | string

export type WebDavConfig = {
  webdavHost: string
  webdavUser?: string
  webdavPass?: string
  webdavPath?: string
  fileName?: string
  skipBackupFile?: boolean
  disableStream?: boolean
}

export type AppInfo = {
  version: string
  isPackaged: boolean
  appPath: string
  configPath: string
  appDataPath: string
  resourcesPath: string
  filesPath: string
  logsPath: string
  arch: string
  isPortable: boolean
  installPath: string
}

export interface Shortcut {
  key: string
  shortcut: string[]
  editable: boolean
  enabled: boolean
  system: boolean
}

export type ProcessingStatus = 'pending' | 'processing' | 'completed' | 'failed'

export type KnowledgeItemType = 'file' | 'url' | 'note' | 'sitemap' | 'directory' | 'memory'

export type KnowledgeItem = {
  id: string
  baseId?: string
  uniqueId?: string
  uniqueIds?: string[]
  type: KnowledgeItemType
  content: string | FileMetadata
  remark?: string
  created_at: number
  updated_at: number
  processingStatus?: ProcessingStatus
  processingProgress?: number
  processingError?: string
  retryCount?: number
  isPreprocessed?: boolean
}

export interface KnowledgeBase {
  id: string
  name: string
  model: Model
  dimensions?: number
  description?: string
  items: KnowledgeItem[]
  created_at: number
  updated_at: number
  version: number
  documentCount?: number
  chunkSize?: number
  chunkOverlap?: number
  threshold?: number
  rerankModel?: Model
  // topN?: number
  // preprocessing?: boolean
  preprocessProvider?: {
    type: 'preprocess'
    provider: PreprocessProvider
  }
}

export type ApiClient = {
  model: string
  provider: string
  apiKey: string
  apiVersion?: string
  baseURL: string
}

export type KnowledgeBaseParams = {
  id: string
  dimensions?: number
  chunkSize?: number
  chunkOverlap?: number
  embedApiClient: ApiClient
  rerankApiClient?: ApiClient
  documentCount?: number
  // preprocessing?: boolean
  preprocessProvider?: {
    type: 'preprocess'
    provider: PreprocessProvider
  }
}

export interface PreprocessProvider {
  id: string
  name: string
  apiKey?: string
  apiHost?: string
  model?: string
  options?: any
  quota?: number
}

export type GenerateImageParams = {
  model: string
  prompt: string
  negativePrompt?: string
  imageSize: string
  batchSize: number
  seed?: string
  numInferenceSteps?: number
  guidanceScale?: number
  signal?: AbortSignal
  promptEnhancement?: boolean
  personGeneration?: PersonGeneration
}

export type GenerateImageResponse = {
  type: 'url' | 'base64'
  images: string[]
}

export type LanguageCode =
  | 'unknown'
  | 'en-us'
  | 'zh-cn'
  | 'zh-tw'
  | 'ja-jp'
  | 'ko-kr'
  | 'fr-fr'
  | 'de-de'
  | 'it-it'
  | 'es-es'
  | 'pt-pt'
  | 'ru-ru'
  | 'pl-pl'
  | 'ar-ar'
  | 'tr-tr'
  | 'th-th'
  | 'vi-vn'
  | 'id-id'
  | 'ur-pk'
  | 'ms-my'
  | 'uk-ua'

// langCode应当能够唯一确认一种语言
export type Language = {
  value: string
  langCode: LanguageCode
  label: () => string
  emoji: string
}

export interface TranslateHistory {
  id: string
  sourceText: string
  targetText: string
  sourceLanguage: LanguageCode
  targetLanguage: LanguageCode
  createdAt: string
}

export type SidebarIcon = 'assistants' | 'agents' | 'paintings' | 'translate' | 'minapp' | 'knowledge' | 'files'

export type ExternalToolResult = {
  mcpTools?: MCPTool[]
  toolUse?: MCPToolResponse[]
  webSearch?: WebSearchResponse
  knowledge?: KnowledgeReference[]
  memories?: MemoryItem[]
}

export type WebSearchProvider = {
  id: string
  name: string
  apiKey?: string
  apiHost?: string
  engines?: string[]
  url?: string
  basicAuthUsername?: string
  basicAuthPassword?: string
  usingBrowser?: boolean
  topicId?: string
  parentSpanId?: string
  modelName?: string
}

export type WebSearchProviderResult = {
  title: string
  content: string
  url: string
}

export type WebSearchProviderResponse = {
  query?: string
  results: WebSearchProviderResult[]
}

export type WebSearchResults =
  | WebSearchProviderResponse
  | GroundingMetadata
  | OpenAI.Chat.Completions.ChatCompletionMessage.Annotation.URLCitation[]
  | OpenAI.Responses.ResponseOutputText.URLCitation[]
  | WebSearchResultBlock[]
  | any[]

export enum WebSearchSource {
  WEBSEARCH = 'websearch',
  OPENAI = 'openai',
  OPENAI_RESPONSE = 'openai-response',
  OPENROUTER = 'openrouter',
  ANTHROPIC = 'anthropic',
  GEMINI = 'gemini',
  PERPLEXITY = 'perplexity',
  QWEN = 'qwen',
  HUNYUAN = 'hunyuan',
  ZHIPU = 'zhipu',
  GROK = 'grok',
  AISDK = 'ai-sdk'
}

export type WebSearchResponse = {
  results?: WebSearchResults
  source: WebSearchSource
}

export type WebSearchPhase = 'default' | 'fetch_complete' | 'rag' | 'rag_complete' | 'rag_failed' | 'cutoff'

export type WebSearchStatus = {
  phase: WebSearchPhase
  countBefore?: number
  countAfter?: number
}

export type KnowledgeReference = {
  id: number
  content: string
  sourceUrl: string
  type: KnowledgeItemType
  file?: FileMetadata
}

export type MCPArgType = 'string' | 'list' | 'number'
export type MCPEnvType = 'string' | 'number'
export type MCPArgParameter = { [key: string]: MCPArgType }
export type MCPEnvParameter = { [key: string]: MCPEnvType }

export interface MCPServerParameter {
  name: string
  type: MCPArgType | MCPEnvType
  description: string
}

export interface MCPConfigSample {
  command: string
  args: string[]
  env?: Record<string, string> | undefined
}

export interface MCPServer {
  id: string
  name: string
  type?: 'stdio' | 'sse' | 'inMemory' | 'streamableHttp'
  description?: string
  baseUrl?: string
  command?: string
  registryUrl?: string
  args?: string[]
  env?: Record<string, string>
  shouldConfig?: boolean
  getBuiltinDescription?: () => string
  isActive: boolean
  disabledTools?: string[] // List of tool names that are disabled for this server
  disabledAutoApproveTools?: string[] // Whether to auto-approve tools for this server
  configSample?: MCPConfigSample
  headers?: Record<string, string> // Custom headers to be sent with requests to this server
  searchKey?: string
  provider?: string // Provider name for this server like ModelScope, Higress, etc.
  providerUrl?: string // URL of the MCP server in provider's website or documentation
  logoUrl?: string // URL of the MCP server's logo
  tags?: string[] // List of tags associated with this server
  longRunning?: boolean // Whether the server is long running
  timeout?: number // Timeout in seconds for requests to this server, default is 60 seconds
  dxtVersion?: string // Version of the DXT package
  dxtPath?: string // Path where the DXT package was extracted
  reference?: string // Reference link for the server, e.g., documentation or homepage
}

export interface MCPToolInputSchema {
  type: string
  title: string
  description?: string
  required?: string[]
  properties: Record<string, object>
}

<<<<<<< HEAD
=======
export const MCPToolOutputSchema = z.object({
  type: z.literal('object'),
  properties: z.record(z.string(), z.unknown()),
  required: z.array(z.string())
})

export interface MCPTool {
  id: string
  serverId: string
  serverName: string
  name: string
  description?: string
  inputSchema: MCPToolInputSchema
  outputSchema?: z.infer<typeof MCPToolOutputSchema>
  isBuiltIn?: boolean // 标识是否为内置工具，内置工具不需要通过MCP协议调用
}

>>>>>>> 82923a7c
export interface MCPPromptArguments {
  name: string
  description?: string
  required?: boolean
}

export interface MCPPrompt {
  id: string
  name: string
  description?: string
  arguments?: MCPPromptArguments[]
  serverId: string
  serverName: string
}

export interface GetMCPPromptResponse {
  description?: string
  messages: {
    role: string
    content: {
      type: 'text' | 'image' | 'audio' | 'resource'
      text?: string
      data?: string
      mimeType?: string
    }
  }[]
}

export interface MCPConfig {
  servers: MCPServer[]
  isUvInstalled: boolean
  isBunInstalled: boolean
}

export type MCPToolResponseStatus = 'pending' | 'cancelled' | 'invoking' | 'done' | 'error'

interface BaseToolResponse {
  id: string // unique id
  tool: BaseTool
  arguments: Record<string, unknown> | undefined
  status: MCPToolResponseStatus
  response?: any
}

export interface ToolUseResponse extends BaseToolResponse {
  toolUseId: string
}

export interface ToolCallResponse extends BaseToolResponse {
  // gemini tool call id might be undefined
  toolCallId?: string
}

export type MCPToolResponse = ToolUseResponse | ToolCallResponse

export interface MCPToolResultContent {
  type: 'text' | 'image' | 'audio' | 'resource'
  text?: string
  data?: string
  mimeType?: string
  resource?: {
    uri?: string
    text?: string
    mimeType?: string
    blob?: string
  }
}

export interface MCPCallToolResponse {
  content: MCPToolResultContent[]
  isError?: boolean
}

export interface MCPResource {
  serverId: string
  serverName: string
  uri: string
  name: string
  description?: string
  mimeType?: string
  size?: number
  text?: string
  blob?: string
}

export interface GetResourceResponse {
  contents: MCPResource[]
}

export interface QuickPhrase {
  id: string
  title: string
  content: string
  createdAt: number
  updatedAt: number
  order?: number
}

export interface Citation {
  number: number
  url: string
  title?: string
  hostname?: string
  content?: string
  showFavicon?: boolean
  type?: string
  metadata?: Record<string, any>
}

export type MathEngine = 'KaTeX' | 'MathJax' | 'none'

export interface StoreSyncAction {
  type: string
  payload: any
  meta?: {
    fromSync?: boolean
    source?: string
  }
}

export type OpenAISummaryText = 'auto' | 'concise' | 'detailed' | 'off'
export type OpenAIServiceTier = 'auto' | 'default' | 'flex'

export type S3Config = {
  endpoint: string
  region: string
  bucket: string
  accessKeyId: string
  secretAccessKey: string
  root?: string
  fileName?: string
  skipBackupFile: boolean
  autoSync: boolean
  syncInterval: number
  maxBackups: number
}

export type { Message } from './newMessage'
export * from './tool'

export interface ApiServerConfig {
  enabled: boolean
  host: string
  port: number
  apiKey: string
}

// Memory Service Types
// ========================================================================
export interface MemoryConfig {
  /**
   * @deprecated use embedderApiClient instead
   */
  embedderModel?: Model
  embedderDimensions?: number
  /**
   * @deprecated use llmApiClient instead
   */
  llmModel?: Model
  embedderApiClient?: ApiClient
  llmApiClient?: ApiClient
  customFactExtractionPrompt?: string
  customUpdateMemoryPrompt?: string
  /** Indicates whether embedding dimensions are automatically detected */
  isAutoDimensions?: boolean
}

export interface MemoryItem {
  id: string
  memory: string
  hash?: string
  createdAt?: string
  updatedAt?: string
  score?: number
  metadata?: Record<string, any>
}

export interface MemorySearchResult {
  results: MemoryItem[]
  relations?: any[]
}

export interface MemoryEntity {
  userId?: string
  agentId?: string
  runId?: string
}

export interface MemorySearchFilters {
  userId?: string
  agentId?: string
  runId?: string
  [key: string]: any
}

export interface AddMemoryOptions extends MemoryEntity {
  metadata?: Record<string, any>
  filters?: MemorySearchFilters
  infer?: boolean
}

export interface MemorySearchOptions extends MemoryEntity {
  limit?: number
  filters?: MemorySearchFilters
}

export interface MemoryHistoryItem {
  id: number
  memoryId: string
  previousValue?: string
  newValue: string
  action: 'ADD' | 'UPDATE' | 'DELETE'
  createdAt: string
  updatedAt: string
  isDeleted: boolean
}

export interface MemoryListOptions extends MemoryEntity {
  limit?: number
  offset?: number
}

export interface MemoryDeleteAllOptions extends MemoryEntity {}
// ========================================================================<|MERGE_RESOLUTION|>--- conflicted
+++ resolved
@@ -2,7 +2,6 @@
 import type { GenerateImagesConfig, GroundingMetadata, PersonGeneration } from '@google/genai'
 import type OpenAI from 'openai'
 import type { CSSProperties } from 'react'
-import * as z from 'zod/v4'
 
 export * from './file'
 import type { FileMetadata } from './file'
@@ -680,35 +679,6 @@
   dxtPath?: string // Path where the DXT package was extracted
   reference?: string // Reference link for the server, e.g., documentation or homepage
 }
-
-export interface MCPToolInputSchema {
-  type: string
-  title: string
-  description?: string
-  required?: string[]
-  properties: Record<string, object>
-}
-
-<<<<<<< HEAD
-=======
-export const MCPToolOutputSchema = z.object({
-  type: z.literal('object'),
-  properties: z.record(z.string(), z.unknown()),
-  required: z.array(z.string())
-})
-
-export interface MCPTool {
-  id: string
-  serverId: string
-  serverName: string
-  name: string
-  description?: string
-  inputSchema: MCPToolInputSchema
-  outputSchema?: z.infer<typeof MCPToolOutputSchema>
-  isBuiltIn?: boolean // 标识是否为内置工具，内置工具不需要通过MCP协议调用
-}
-
->>>>>>> 82923a7c
 export interface MCPPromptArguments {
   name: string
   description?: string
@@ -847,7 +817,6 @@
 }
 
 export type { Message } from './newMessage'
-export * from './tool'
 
 export interface ApiServerConfig {
   enabled: boolean
@@ -855,6 +824,7 @@
   port: number
   apiKey: string
 }
+export * from './tool'
 
 // Memory Service Types
 // ========================================================================
