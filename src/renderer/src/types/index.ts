import type { WebSearchResultBlock } from '@anthropic-ai/sdk/resources'
import type { GenerateImagesConfig, GroundingMetadata, PersonGeneration } from '@google/genai'
import type OpenAI from 'openai'
import type { CSSProperties } from 'react'
import * as z from 'zod/v4'

export * from './file'
export * from './note'

import type { FileMetadata } from './file'
import type { Message } from './newMessage'

export * from './ocr'

export type Assistant = {
  id: string
  name: string
  prompt: string
  knowledge_bases?: KnowledgeBase[]
  topics: Topic[]
  type: string
  emoji?: string
  description?: string
  model?: Model
  defaultModel?: Model
  settings?: Partial<AssistantSettings>
  messages?: AssistantMessage[]
  /** enableWebSearch 代表使用模型内置网络搜索功能 */
  enableWebSearch?: boolean
  webSearchProviderId?: WebSearchProvider['id']
  // enableUrlContext 是 Gemini 的特有功能
  enableUrlContext?: boolean
  enableGenerateImage?: boolean
  mcpServers?: MCPServer[]
  knowledgeRecognition?: 'off' | 'on'
  regularPhrases?: QuickPhrase[] // Added for regular phrase
  tags?: string[] // 助手标签
  enableMemory?: boolean
}

export type TranslateAssistant = Assistant & {
  targetLanguage?: TranslateLanguage
}

export type AssistantsSortType = 'tags' | 'list'

export type AssistantMessage = {
  role: 'user' | 'assistant'
  content: string
}

export type AssistantSettingCustomParameters = {
  name: string
  value: string | number | boolean | object
  type: 'string' | 'number' | 'boolean' | 'json'
}

const ThinkModelTypes = [
  'default',
  'o',
  'gpt5',
  'grok',
  'gemini',
  'gemini_pro',
  'qwen',
  'qwen_thinking',
  'doubao',
  'doubao_no_auto',
  'hunyuan',
  'zhipu',
  'perplexity',
  'deepseek_hybrid'
] as const

export type ReasoningEffortOption = NonNullable<OpenAI.ReasoningEffort> | 'auto'
export type ThinkingOption = ReasoningEffortOption | 'off'
export type ThinkingModelType = (typeof ThinkModelTypes)[number]
export type ThinkingOptionConfig = Record<ThinkingModelType, ThinkingOption[]>
export type ReasoningEffortConfig = Record<ThinkingModelType, ReasoningEffortOption[]>
export type EffortRatio = Record<ReasoningEffortOption, number>

export function isThinkModelType(type: string): type is ThinkingModelType {
  return ThinkModelTypes.some((t) => t === type)
}

export const EFFORT_RATIO: EffortRatio = {
  minimal: 0.05,
  low: 0.05,
  medium: 0.5,
  high: 0.8,
  auto: 2
}

export type AssistantSettings = {
  maxTokens?: number
  enableMaxTokens?: boolean
  temperature: number
  enableTemperature?: boolean
  topP: number
  enableTopP?: boolean
  contextCount: number
  streamOutput: boolean
  defaultModel?: Model
  customParameters?: AssistantSettingCustomParameters[]
  reasoning_effort?: ReasoningEffortOption
  /** 保留上一次使用思考模型时的 reasoning effort, 在从非思考模型切换到思考模型时恢复.
   *
   * TODO: 目前 reasoning_effort === undefined 有两个语义，有的场景是显式关闭思考，有的场景是不传参。
   * 未来应该重构思考控制，将启用/关闭思考和思考选项分离，这样就不用依赖 cache 了。
   *
   */
  reasoning_effort_cache?: ReasoningEffortOption
  qwenThinkMode?: boolean
  toolUseMode: 'function' | 'prompt'
}

export type Agent = Omit<Assistant, 'model'> & {
  group?: string[]
}

export type LegacyMessage = {
  id: string
  assistantId: string
  role: 'user' | 'assistant'
  content: string
  reasoning_content?: string
  translatedContent?: string
  topicId: string
  createdAt: string
  status: 'sending' | 'pending' | 'searching' | 'success' | 'paused' | 'error'
  modelId?: string
  model?: Model
  files?: FileMetadata[]
  images?: string[]
  usage?: Usage
  metrics?: Metrics
  knowledgeBaseIds?: string[]
  type: 'text' | '@' | 'clear'
  mentions?: Model[]
  askId?: string
  useful?: boolean
  error?: Record<string, any>
  enabledMCPs?: MCPServer[]
  metadata?: {
    // Gemini
    groundingMetadata?: GroundingMetadata
    // Perplexity Or Openrouter
    citations?: string[]
    // OpenAI
    annotations?: OpenAI.Chat.Completions.ChatCompletionMessage.Annotation[]
    // Zhipu or Hunyuan
    webSearchInfo?: any[]
    // Web search
    webSearch?: WebSearchProviderResponse
    // MCP Tools
    mcpTools?: MCPToolResponse[]
    // Generate Image
    generateImage?: GenerateImageResponse
    // knowledge
    knowledge?: KnowledgeReference[]
  }
  // 多模型消息样式
  multiModelMessageStyle?: 'horizontal' | 'vertical' | 'fold' | 'grid'
  // fold时是否选中
  foldSelected?: boolean
}

export type Usage = OpenAI.Completions.CompletionUsage & {
  thoughts_tokens?: number
  // OpenRouter specific fields
  cost?: number
}

export type Metrics = {
  completion_tokens: number
  time_completion_millsec: number
  time_first_token_millsec?: number
  time_thinking_millsec?: number
}

export type Topic = {
  id: string
  assistantId: string
  name: string
  createdAt: string
  updatedAt: string
  messages: Message[]
  pinned?: boolean
  prompt?: string
  isNameManuallyEdited?: boolean
}

export type User = {
  id: string
  name: string
  avatar: string
  email: string
}

// undefined 视为支持，默认支持
export type ProviderApiOptions = {
  /** 是否不支持 message 的 content 为数组类型 */
  isNotSupportArrayContent?: boolean
  /** 是否不支持 stream_options 参数 */
  isNotSupportStreamOptions?: boolean
  /**
   * @deprecated
   * 是否不支持 message 的 role 为 developer */
  isNotSupportDeveloperRole?: boolean
  /* 是否支持 message 的 role 为 developer */
  isSupportDeveloperRole?: boolean
  /**
   * @deprecated
   * 是否不支持 service_tier 参数. Only for OpenAI Models. */
  isNotSupportServiceTier?: boolean
  /* 是否支持 service_tier 参数. Only for OpenAI Models. */
  isSupportServiceTier?: boolean
  /** 是否不支持 enable_thinking 参数 */
  isNotSupportEnableThinking?: boolean
}

export type Provider = {
  id: string
  type: ProviderType
  name: string
  apiKey: string
  apiHost: string
  apiVersion?: string
  models: Model[]
  enabled?: boolean
  isSystem?: boolean
  isAuthed?: boolean
  rateLimit?: number

  // API options
  apiOptions?: ProviderApiOptions
  serviceTier?: ServiceTier

  /** @deprecated */
  isNotSupportArrayContent?: boolean
  /** @deprecated */
  isNotSupportStreamOptions?: boolean
  /** @deprecated */
  isNotSupportDeveloperRole?: boolean
  /** @deprecated */
  isNotSupportServiceTier?: boolean

  isVertex?: boolean
  notes?: string
  extra_headers?: Record<string, string>
}

export const SystemProviderIds = {
  silicon: 'silicon',
  aihubmix: 'aihubmix',
  ocoolai: 'ocoolai',
  deepseek: 'deepseek',
  ppio: 'ppio',
  alayanew: 'alayanew',
  qiniu: 'qiniu',
  dmxapi: 'dmxapi',
  burncloud: 'burncloud',
  tokenflux: 'tokenflux',
  '302ai': '302ai',
  cephalon: 'cephalon',
  lanyun: 'lanyun',
  ph8: 'ph8',
  openrouter: 'openrouter',
  ollama: 'ollama',
  'new-api': 'new-api',
  lmstudio: 'lmstudio',
  anthropic: 'anthropic',
  openai: 'openai',
  'azure-openai': 'azure-openai',
  gemini: 'gemini',
  vertexai: 'vertexai',
  github: 'github',
  copilot: 'copilot',
  zhipu: 'zhipu',
  yi: 'yi',
  moonshot: 'moonshot',
  baichuan: 'baichuan',
  dashscope: 'dashscope',
  stepfun: 'stepfun',
  doubao: 'doubao',
  infini: 'infini',
  minimax: 'minimax',
  groq: 'groq',
  together: 'together',
  fireworks: 'fireworks',
  nvidia: 'nvidia',
  grok: 'grok',
  hyperbolic: 'hyperbolic',
  mistral: 'mistral',
  jina: 'jina',
  perplexity: 'perplexity',
  modelscope: 'modelscope',
  xirang: 'xirang',
  hunyuan: 'hunyuan',
  'tencent-cloud-ti': 'tencent-cloud-ti',
  'baidu-cloud': 'baidu-cloud',
  gpustack: 'gpustack',
  voyageai: 'voyageai',
  'aws-bedrock': 'aws-bedrock',
  poe: 'poe'
} as const

export type SystemProviderId = keyof typeof SystemProviderIds

export const isSystemProviderId = (id: string): id is SystemProviderId => {
  return Object.hasOwn(SystemProviderIds, id)
}

export type SystemProvider = Provider & {
  id: SystemProviderId
  isSystem: true
  apiOptions?: never
}

/**
 * 判断是否为系统内置的提供商。比直接使用`provider.isSystem`更好，因为该数据字段不会随着版本更新而变化。
 * @param provider - Provider对象，包含提供商的信息
 * @returns 是否为系统内置提供商
 */
export const isSystemProvider = (provider: Provider): provider is SystemProvider => {
  return isSystemProviderId(provider.id) && !!provider.isSystem
}

export type ProviderType =
  | 'openai'
  | 'openai-response'
  | 'anthropic'
  | 'gemini'
  | 'qwenlm'
  | 'azure-openai'
  | 'vertexai'
  | 'mistral'
  | 'aws-bedrock'

export type ModelType = 'text' | 'vision' | 'embedding' | 'reasoning' | 'function_calling' | 'web_search' | 'rerank'

export type EndpointType = 'openai' | 'openai-response' | 'anthropic' | 'gemini' | 'image-generation' | 'jina-rerank'

export type ModelPricing = {
  input_per_million_tokens: number
  output_per_million_tokens: number
  currencySymbol?: string
}

export type ModelCapability = {
  type: ModelType
  /**
   * 是否为用户手动选择，如果为true，则表示用户手动选择了该类型，否则表示用户手动禁止了该模型；如果为undefined，则表示使用默认值
   * Is it manually selected by the user? If true, it means the user manually selected this type; otherwise, it means the user  * manually disabled the model.
   */
  isUserSelected?: boolean
}

export type Model = {
  id: string
  provider: string
  name: string
  group: string
  owned_by?: string
  description?: string
  capabilities?: ModelCapability[]
  /**
   * @deprecated
   */
  type?: ModelType[]
  pricing?: ModelPricing
  endpoint_type?: EndpointType
  supported_endpoint_types?: EndpointType[]
  supported_text_delta?: boolean
}

export type Suggestion = {
  content: string
}

export type PaintingParams = {
  id: string
  urls: string[]
  files: FileMetadata[]
}

export type PaintingProvider = 'aihubmix' | 'silicon' | 'dmxapi' | 'new-api'

export interface Painting extends PaintingParams {
  model?: string
  prompt?: string
  negativePrompt?: string
  imageSize?: string
  numImages?: number
  seed?: string
  steps?: number
  guidanceScale?: number
  promptEnhancement?: boolean
}

export interface GeneratePainting extends PaintingParams {
  model: string
  prompt: string
  aspectRatio?: string
  numImages?: number
  styleType?: string
  seed?: string
  negativePrompt?: string
  magicPromptOption?: boolean
  renderingSpeed?: string
  quality?: string
  moderation?: string
  n?: number
  size?: string
  background?: string
  personGeneration?: GenerateImagesConfig['personGeneration']
  numberOfImages?: number
  safetyTolerance?: number
  width?: number
  height?: number
}

export interface EditPainting extends PaintingParams {
  imageFile: string
  mask: FileMetadata
  model: string
  prompt: string
  numImages?: number
  styleType?: string
  seed?: string
  magicPromptOption?: boolean
  renderingSpeed?: string
}

export interface RemixPainting extends PaintingParams {
  imageFile: string
  model: string
  prompt: string
  aspectRatio?: string
  imageWeight: number
  numImages?: number
  styleType?: string
  seed?: string
  negativePrompt?: string
  magicPromptOption?: boolean
  renderingSpeed?: string
}

export interface ScalePainting extends PaintingParams {
  imageFile: string
  prompt: string
  resemblance?: number
  detail?: number
  numImages?: number
  seed?: string
  magicPromptOption?: boolean
  renderingSpeed?: string
}

export enum generationModeType {
  GENERATION = 'generation',
  EDIT = 'edit',
  MERGE = 'merge'
}

export interface DmxapiPainting extends PaintingParams {
  model?: string
  prompt?: string
  n?: number
  aspect_ratio?: string
  image_size?: string
  seed?: string
  style_type?: string
  autoCreate?: boolean
  generationMode?: generationModeType
  priceModel?: string
}

export interface TokenFluxPainting extends PaintingParams {
  generationId?: string
  model?: string
  prompt?: string
  inputParams?: Record<string, any>
  status?: 'starting' | 'processing' | 'succeeded' | 'failed' | 'cancelled'
}

export type PaintingAction = Partial<
  GeneratePainting & RemixPainting & EditPainting & ScalePainting & DmxapiPainting & TokenFluxPainting
> &
  PaintingParams

export interface PaintingsState {
  paintings: Painting[]
  generate: Partial<GeneratePainting> & PaintingParams[]
  remix: Partial<RemixPainting> & PaintingParams[]
  edit: Partial<EditPainting> & PaintingParams[]
  upscale: Partial<ScalePainting> & PaintingParams[]
  DMXAPIPaintings: DmxapiPainting[]
  tokenFluxPaintings: TokenFluxPainting[]
  openai_image_generate: Partial<GeneratePainting> & PaintingParams[]
  openai_image_edit: Partial<EditPainting> & PaintingParams[]
}

export type MinAppType = {
  id: string
  name: string
  logo?: string
  url: string
  bodered?: boolean
  background?: string
  style?: CSSProperties
  addTime?: string
  type?: 'Custom' | 'Default' // Added the 'type' property
}

export enum ThemeMode {
  light = 'light',
  dark = 'dark',
  system = 'system'
}

/** 有限的UI语言 */
export type LanguageVarious = 'zh-CN' | 'zh-TW' | 'el-GR' | 'en-US' | 'es-ES' | 'fr-FR' | 'ja-JP' | 'pt-PT' | 'ru-RU'

export type CodeStyleVarious = 'auto' | string

export type WebDavConfig = {
  webdavHost: string
  webdavUser?: string
  webdavPass?: string
  webdavPath?: string
  fileName?: string
  skipBackupFile?: boolean
  disableStream?: boolean
}

export type AppInfo = {
  version: string
  isPackaged: boolean
  appPath: string
  configPath: string
  appDataPath: string
  resourcesPath: string
  filesPath: string
  logsPath: string
  arch: string
  isPortable: boolean
  installPath: string
}

export interface Shortcut {
  key: string
  shortcut: string[]
  editable: boolean
  enabled: boolean
  system: boolean
}

export type ProcessingStatus = 'pending' | 'processing' | 'completed' | 'failed'

export type KnowledgeItemType = 'file' | 'url' | 'note' | 'sitemap' | 'directory' | 'memory'

export type KnowledgeItem = {
  id: string
  baseId?: string
  uniqueId?: string
  uniqueIds?: string[]
  type: KnowledgeItemType
  content: string | FileMetadata
  remark?: string
  created_at: number
  updated_at: number
  processingStatus?: ProcessingStatus
  processingProgress?: number
  processingError?: string
  retryCount?: number
  isPreprocessed?: boolean
}

export interface KnowledgeBase {
  id: string
  name: string
  model: Model
  dimensions?: number
  description?: string
  items: KnowledgeItem[]
  created_at: number
  updated_at: number
  version: number
  documentCount?: number
  chunkSize?: number
  chunkOverlap?: number
  threshold?: number
  rerankModel?: Model
  // topN?: number
  // preprocessing?: boolean
  preprocessProvider?: {
    type: 'preprocess'
    provider: PreprocessProvider
  }
}

export type ApiClient = {
  model: string
  provider: string
  apiKey: string
  apiVersion?: string
  baseURL: string
}

export type KnowledgeBaseParams = {
  id: string
  dimensions?: number
  chunkSize?: number
  chunkOverlap?: number
  embedApiClient: ApiClient
  rerankApiClient?: ApiClient
  documentCount?: number
  // preprocessing?: boolean
  preprocessProvider?: {
    type: 'preprocess'
    provider: PreprocessProvider
  }
}

export const PreprocessProviderIds = {
  doc2x: 'doc2x',
  mistral: 'mistral',
  mineru: 'mineru'
} as const

export type PreprocessProviderId = keyof typeof PreprocessProviderIds

export const isPreprocessProviderId = (id: string): id is PreprocessProviderId => {
  return Object.hasOwn(PreprocessProviderIds, id)
}

export interface PreprocessProvider {
  id: PreprocessProviderId
  name: string
  apiKey?: string
  apiHost?: string
  model?: string
  options?: any
  quota?: number
}

export type GenerateImageParams = {
  model: string
  prompt: string
  negativePrompt?: string
  imageSize: string
  batchSize: number
  seed?: string
  numInferenceSteps?: number
  guidanceScale?: number
  signal?: AbortSignal
  promptEnhancement?: boolean
  personGeneration?: PersonGeneration
}

export type GenerateImageResponse = {
  type: 'url' | 'base64'
  images: string[]
}

// 为了支持自定义语言，设置为string别名
export type TranslateLanguageCode = string

// langCode应当能够唯一确认一种语言
export type TranslateLanguage = {
  value: string
  langCode: TranslateLanguageCode
  label: () => string
  emoji: string
}

export interface TranslateHistory {
  id: string
  sourceText: string
  targetText: string
  sourceLanguage: TranslateLanguageCode
  targetLanguage: TranslateLanguageCode
  createdAt: string
  /** 收藏状态 */
  star?: boolean
}

export type CustomTranslateLanguage = {
  id: string
  langCode: TranslateLanguageCode
  value: string
  emoji: string
}

export const AutoDetectionMethods = {
  franc: 'franc',
  llm: 'llm',
  auto: 'auto'
} as const

export type AutoDetectionMethod = keyof typeof AutoDetectionMethods

export const isAutoDetectionMethod = (method: string): method is AutoDetectionMethod => {
  return Object.hasOwn(AutoDetectionMethods, method)
}

export type SidebarIcon =
  | 'assistants'
  | 'agents'
  | 'paintings'
  | 'translate'
  | 'minapp'
  | 'knowledge'
  | 'files'
<<<<<<< HEAD
  | 'notes'
=======
  | 'code_tools'
>>>>>>> eac71f1f

export type ExternalToolResult = {
  mcpTools?: MCPTool[]
  toolUse?: MCPToolResponse[]
  webSearch?: WebSearchResponse
  knowledge?: KnowledgeReference[]
  memories?: MemoryItem[]
}

export const WebSearchProviderIds = {
  tavily: 'tavily',
  searxng: 'searxng',
  exa: 'exa',
  bocha: 'bocha',
  'local-google': 'local-google',
  'local-bing': 'local-bing',
  'local-baidu': 'local-baidu'
} as const

export type WebSearchProviderId = keyof typeof WebSearchProviderIds

export const isWebSearchProviderId = (id: string): id is WebSearchProviderId => {
  return Object.hasOwn(WebSearchProviderIds, id)
}

export type WebSearchProvider = {
  id: WebSearchProviderId
  name: string
  apiKey?: string
  apiHost?: string
  engines?: string[]
  url?: string
  basicAuthUsername?: string
  basicAuthPassword?: string
  usingBrowser?: boolean
  topicId?: string
  parentSpanId?: string
  modelName?: string
}

export type WebSearchProviderResult = {
  title: string
  content: string
  url: string
}

export type WebSearchProviderResponse = {
  query?: string
  results: WebSearchProviderResult[]
}

export type WebSearchResults =
  | WebSearchProviderResponse
  | GroundingMetadata
  | OpenAI.Chat.Completions.ChatCompletionMessage.Annotation.URLCitation[]
  | OpenAI.Responses.ResponseOutputText.URLCitation[]
  | WebSearchResultBlock[]
  | any[]

export enum WebSearchSource {
  WEBSEARCH = 'websearch',
  OPENAI = 'openai',
  OPENAI_RESPONSE = 'openai-response',
  OPENROUTER = 'openrouter',
  ANTHROPIC = 'anthropic',
  GEMINI = 'gemini',
  PERPLEXITY = 'perplexity',
  QWEN = 'qwen',
  HUNYUAN = 'hunyuan',
  ZHIPU = 'zhipu',
  GROK = 'grok'
}

export type WebSearchResponse = {
  results?: WebSearchResults
  source: WebSearchSource
}

export type WebSearchPhase = 'default' | 'fetch_complete' | 'rag' | 'rag_complete' | 'rag_failed' | 'cutoff'

export type WebSearchStatus = {
  phase: WebSearchPhase
  countBefore?: number
  countAfter?: number
}

export type KnowledgeReference = {
  id: number
  content: string
  sourceUrl: string
  type: KnowledgeItemType
  file?: FileMetadata
}

export type MCPArgType = 'string' | 'list' | 'number'
export type MCPEnvType = 'string' | 'number'
export type MCPArgParameter = { [key: string]: MCPArgType }
export type MCPEnvParameter = { [key: string]: MCPEnvType }

export interface MCPServerParameter {
  name: string
  type: MCPArgType | MCPEnvType
  description: string
}

export interface MCPConfigSample {
  command: string
  args: string[]
  env?: Record<string, string> | undefined
}

export interface MCPServer {
  id: string
  name: string
  type?: 'stdio' | 'sse' | 'inMemory' | 'streamableHttp'
  description?: string
  baseUrl?: string
  command?: string
  registryUrl?: string
  args?: string[]
  env?: Record<string, string>
  shouldConfig?: boolean
  isActive: boolean
  disabledTools?: string[] // List of tool names that are disabled for this server
  disabledAutoApproveTools?: string[] // Whether to auto-approve tools for this server
  configSample?: MCPConfigSample
  headers?: Record<string, string> // Custom headers to be sent with requests to this server
  searchKey?: string
  provider?: string // Provider name for this server like ModelScope, Higress, etc.
  providerUrl?: string // URL of the MCP server in provider's website or documentation
  logoUrl?: string // URL of the MCP server's logo
  tags?: string[] // List of tags associated with this server
  longRunning?: boolean // Whether the server is long running
  timeout?: number // Timeout in seconds for requests to this server, default is 60 seconds
  dxtVersion?: string // Version of the DXT package
  dxtPath?: string // Path where the DXT package was extracted
  reference?: string // Reference link for the server, e.g., documentation or homepage
}

export interface MCPToolInputSchema {
  type: string
  title: string
  description?: string
  required?: string[]
  properties: Record<string, object>
}

export const MCPToolOutputSchema = z.object({
  type: z.literal('object'),
  properties: z.record(z.string(), z.unknown()),
  required: z.array(z.string())
})

export interface MCPTool {
  id: string
  serverId: string
  serverName: string
  name: string
  description?: string
  inputSchema: MCPToolInputSchema
  outputSchema?: z.infer<typeof MCPToolOutputSchema>
  isBuiltIn?: boolean // 标识是否为内置工具，内置工具不需要通过MCP协议调用
}

export interface MCPPromptArguments {
  name: string
  description?: string
  required?: boolean
}

export interface MCPPrompt {
  id: string
  name: string
  description?: string
  arguments?: MCPPromptArguments[]
  serverId: string
  serverName: string
}

export interface GetMCPPromptResponse {
  description?: string
  messages: {
    role: string
    content: {
      type: 'text' | 'image' | 'audio' | 'resource'
      text?: string
      data?: string
      mimeType?: string
    }
  }[]
}

export interface MCPConfig {
  servers: MCPServer[]
  isUvInstalled: boolean
  isBunInstalled: boolean
}

export type MCPToolResponseStatus = 'pending' | 'cancelled' | 'invoking' | 'done' | 'error'

interface BaseToolResponse {
  id: string // unique id
  tool: MCPTool
  arguments: Record<string, unknown> | undefined
  status: MCPToolResponseStatus
  response?: any
}

export interface ToolUseResponse extends BaseToolResponse {
  toolUseId: string
}

export interface ToolCallResponse extends BaseToolResponse {
  // gemini tool call id might be undefined
  toolCallId?: string
}

export type MCPToolResponse = ToolUseResponse | ToolCallResponse

export interface MCPToolResultContent {
  type: 'text' | 'image' | 'audio' | 'resource'
  text?: string
  data?: string
  mimeType?: string
  resource?: {
    uri?: string
    text?: string
    mimeType?: string
    blob?: string
  }
}

export interface MCPCallToolResponse {
  content: MCPToolResultContent[]
  isError?: boolean
}

export interface MCPResource {
  serverId: string
  serverName: string
  uri: string
  name: string
  description?: string
  mimeType?: string
  size?: number
  text?: string
  blob?: string
}

export interface GetResourceResponse {
  contents: MCPResource[]
}

export interface QuickPhrase {
  id: string
  title: string
  content: string
  createdAt: number
  updatedAt: number
  order?: number
}

export interface Citation {
  number: number
  url: string
  title?: string
  hostname?: string
  content?: string
  showFavicon?: boolean
  type?: string
  metadata?: Record<string, any>
}

export type MathEngine = 'KaTeX' | 'MathJax' | 'none'

export interface StoreSyncAction {
  type: string
  payload: any
  meta?: {
    fromSync?: boolean
    source?: string
  }
}

export type OpenAIVerbosity = 'high' | 'medium' | 'low'

export type OpenAISummaryText = 'auto' | 'concise' | 'detailed' | 'off'

export const OpenAIServiceTiers = {
  auto: 'auto',
  default: 'default',
  flex: 'flex',
  priority: 'priority'
} as const

export type OpenAIServiceTier = keyof typeof OpenAIServiceTiers

export function isOpenAIServiceTier(tier: string): tier is OpenAIServiceTier {
  return Object.hasOwn(OpenAIServiceTiers, tier)
}

export const GroqServiceTiers = {
  auto: 'auto',
  on_demand: 'on_demand',
  flex: 'flex',
  performance: 'performance'
} as const

// 从 GroqServiceTiers 对象中提取类型
export type GroqServiceTier = keyof typeof GroqServiceTiers

export function isGroqServiceTier(tier: string): tier is GroqServiceTier {
  return Object.hasOwn(GroqServiceTiers, tier)
}

export type ServiceTier = OpenAIServiceTier | GroqServiceTier

export function isServiceTier(tier: string): tier is ServiceTier {
  return isGroqServiceTier(tier) || isOpenAIServiceTier(tier)
}

export type S3Config = {
  endpoint: string
  region: string
  bucket: string
  accessKeyId: string
  secretAccessKey: string
  root?: string
  fileName?: string
  skipBackupFile: boolean
  autoSync: boolean
  syncInterval: number
  maxBackups: number
}

export type { Message } from './newMessage'

export interface ApiServerConfig {
  enabled: boolean
  host: string
  port: number
  apiKey: string
}

// Memory Service Types
// ========================================================================
export interface MemoryConfig {
  /**
   * @deprecated use embedderApiClient instead
   */
  embedderModel?: Model
  embedderDimensions?: number
  /**
   * @deprecated use llmApiClient instead
   */
  llmModel?: Model
  embedderApiClient?: ApiClient
  llmApiClient?: ApiClient
  customFactExtractionPrompt?: string
  customUpdateMemoryPrompt?: string
  /** Indicates whether embedding dimensions are automatically detected */
  isAutoDimensions?: boolean
}

export interface MemoryItem {
  id: string
  memory: string
  hash?: string
  createdAt?: string
  updatedAt?: string
  score?: number
  metadata?: Record<string, any>
}

export interface MemorySearchResult {
  results: MemoryItem[]
  relations?: any[]
}

export interface MemoryEntity {
  userId?: string
  agentId?: string
  runId?: string
}

export interface MemorySearchFilters {
  userId?: string
  agentId?: string
  runId?: string
  [key: string]: any
}

export interface AddMemoryOptions extends MemoryEntity {
  metadata?: Record<string, any>
  filters?: MemorySearchFilters
  infer?: boolean
}

export interface MemorySearchOptions extends MemoryEntity {
  limit?: number
  filters?: MemorySearchFilters
}

export interface MemoryHistoryItem {
  id: number
  memoryId: string
  previousValue?: string
  newValue: string
  action: 'ADD' | 'UPDATE' | 'DELETE'
  createdAt: string
  updatedAt: string
  isDeleted: boolean
}

export interface MemoryListOptions extends MemoryEntity {
  limit?: number
  offset?: number
}

export interface MemoryDeleteAllOptions extends MemoryEntity {}

export type EditorView = 'preview' | 'source' | 'read' // 实时,源码,预览
// ========================================================================

/**
 * 表示一个对象类型，该对象至少包含类型T中指定的所有键，这些键的值类型为U
 * 同时也允许包含其他任意string类型的键，这些键的值类型也必须是U
 * @template T - 必需包含的键的字面量字符串联合类型
 * @template U - 所有键对应值的类型
 * @example
 * type Example = AtLeast<'a' | 'b', number>;
 * // 结果类型允许:
 * const obj1: Example = { a: 1, b: 2 };           // 只包含必需的键
 * const obj2: Example = { a: 1, b: 2, c: 3 };     // 包含额外的键
 */
export type AtLeast<T extends string, U> = {
  [K in T]: U
} & {
  [key: string]: U
}

export type HexColor = string

/**
 * 检查字符串是否为有效的十六进制颜色值
 * @param value 待检查的字符串
 */
export const isHexColor = (value: string): value is HexColor => {
  return /^#([0-9A-F]{3}){1,2}$/i.test(value)
}<|MERGE_RESOLUTION|>--- conflicted
+++ resolved
@@ -713,11 +713,8 @@
   | 'minapp'
   | 'knowledge'
   | 'files'
-<<<<<<< HEAD
+  | 'code_tools'
   | 'notes'
-=======
-  | 'code_tools'
->>>>>>> eac71f1f
 
 export type ExternalToolResult = {
   mcpTools?: MCPTool[]
