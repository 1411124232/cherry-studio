--- conflicted
+++ resolved
@@ -137,13 +137,9 @@
     translate: <Languages size={18} className="icon" />,
     minapp: <LayoutGrid size={18} className="icon" />,
     knowledge: <FileSearch size={18} className="icon" />,
-<<<<<<< HEAD
     files: <Folder size={18} className="icon" />,
-    notes: <NotepadText size={18} className="icon" />
-=======
-    files: <Folder size={17} className="icon" />,
+    notes: <NotepadText size={18} className="icon" />,
     code_tools: <Code size={18} className="icon" />
->>>>>>> 0488ec82
   }
 
   const pathMap = {
@@ -154,11 +150,8 @@
     minapp: '/apps',
     knowledge: '/knowledge',
     files: '/files',
-<<<<<<< HEAD
+    code_tools: '/code',
     notes: '/notes'
-=======
-    code_tools: '/code'
->>>>>>> 0488ec82
   }
 
   return sidebarIcons.visible.map((icon) => {
