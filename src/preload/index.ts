import type { ExtractChunkData } from '@cherrystudio/embedjs-interfaces'
import { electronAPI } from '@electron-toolkit/preload'
import { SpanEntity, TokenUsage } from '@mcp-trace/trace-core'
import { SpanContext } from '@opentelemetry/api'
import { UpgradeChannel } from '@shared/config/constant'
import type { LogLevel, LogSourceWithContext } from '@shared/config/logger'
import type { FileChangeEvent } from '@shared/config/types'
import { IpcChannel } from '@shared/IpcChannel'
import {
  AddMemoryOptions,
  AssistantMessage,
  FileListResponse,
  FileMetadata,
  FileUploadResponse,
  KnowledgeBaseParams,
  KnowledgeItem,
  MCPServer,
  MemoryConfig,
  MemoryListOptions,
  MemorySearchOptions,
  OcrProvider,
  OcrResult,
  Provider,
  S3Config,
  Shortcut,
  SupportedOcrFile,
  ThemeMode,
  WebDavConfig
} from '@types'
import { contextBridge, ipcRenderer, OpenDialogOptions, shell, webUtils } from 'electron'
import { Notification } from 'src/renderer/src/types/notification'
import { CreateDirectoryOptions } from 'webdav'

import type { ActionItem } from '../renderer/src/types/selectionTypes'

export function tracedInvoke(channel: string, spanContext: SpanContext | undefined, ...args: any[]) {
  if (spanContext) {
    const data = { type: 'trace', context: spanContext }
    return ipcRenderer.invoke(channel, ...args, data)
  }
  return ipcRenderer.invoke(channel, ...args)
}

// Custom APIs for renderer
const api = {
  getAppInfo: () => ipcRenderer.invoke(IpcChannel.App_Info),
  reload: () => ipcRenderer.invoke(IpcChannel.App_Reload),
  setProxy: (proxy: string | undefined, bypassRules?: string) =>
    ipcRenderer.invoke(IpcChannel.App_Proxy, proxy, bypassRules),
  checkForUpdate: () => ipcRenderer.invoke(IpcChannel.App_CheckForUpdate),
  showUpdateDialog: () => ipcRenderer.invoke(IpcChannel.App_ShowUpdateDialog),
  setLanguage: (lang: string) => ipcRenderer.invoke(IpcChannel.App_SetLanguage, lang),
  setEnableSpellCheck: (isEnable: boolean) => ipcRenderer.invoke(IpcChannel.App_SetEnableSpellCheck, isEnable),
  setSpellCheckLanguages: (languages: string[]) => ipcRenderer.invoke(IpcChannel.App_SetSpellCheckLanguages, languages),
  setLaunchOnBoot: (isActive: boolean) => ipcRenderer.invoke(IpcChannel.App_SetLaunchOnBoot, isActive),
  setLaunchToTray: (isActive: boolean) => ipcRenderer.invoke(IpcChannel.App_SetLaunchToTray, isActive),
  setTray: (isActive: boolean) => ipcRenderer.invoke(IpcChannel.App_SetTray, isActive),
  setTrayOnClose: (isActive: boolean) => ipcRenderer.invoke(IpcChannel.App_SetTrayOnClose, isActive),
  setTestPlan: (isActive: boolean) => ipcRenderer.invoke(IpcChannel.App_SetTestPlan, isActive),
  setTestChannel: (channel: UpgradeChannel) => ipcRenderer.invoke(IpcChannel.App_SetTestChannel, channel),
  setTheme: (theme: ThemeMode) => ipcRenderer.invoke(IpcChannel.App_SetTheme, theme),
  handleZoomFactor: (delta: number, reset: boolean = false) =>
    ipcRenderer.invoke(IpcChannel.App_HandleZoomFactor, delta, reset),
  setAutoUpdate: (isActive: boolean) => ipcRenderer.invoke(IpcChannel.App_SetAutoUpdate, isActive),
  select: (options: Electron.OpenDialogOptions) => ipcRenderer.invoke(IpcChannel.App_Select, options),
  hasWritePermission: (path: string) => ipcRenderer.invoke(IpcChannel.App_HasWritePermission, path),
  resolvePath: (path: string) => ipcRenderer.invoke(IpcChannel.App_ResolvePath, path),
  isPathInside: (childPath: string, parentPath: string) =>
    ipcRenderer.invoke(IpcChannel.App_IsPathInside, childPath, parentPath),
  setAppDataPath: (path: string) => ipcRenderer.invoke(IpcChannel.App_SetAppDataPath, path),
  getDataPathFromArgs: () => ipcRenderer.invoke(IpcChannel.App_GetDataPathFromArgs),
  copy: (oldPath: string, newPath: string, occupiedDirs: string[] = []) =>
    ipcRenderer.invoke(IpcChannel.App_Copy, oldPath, newPath, occupiedDirs),
  setStopQuitApp: (stop: boolean, reason: string) => ipcRenderer.invoke(IpcChannel.App_SetStopQuitApp, stop, reason),
  flushAppData: () => ipcRenderer.invoke(IpcChannel.App_FlushAppData),
  isNotEmptyDir: (path: string) => ipcRenderer.invoke(IpcChannel.App_IsNotEmptyDir, path),
  relaunchApp: (options?: Electron.RelaunchOptions) => ipcRenderer.invoke(IpcChannel.App_RelaunchApp, options),
  openWebsite: (url: string) => ipcRenderer.invoke(IpcChannel.Open_Website, url),
  getCacheSize: () => ipcRenderer.invoke(IpcChannel.App_GetCacheSize),
  clearCache: () => ipcRenderer.invoke(IpcChannel.App_ClearCache),
  logToMain: (source: LogSourceWithContext, level: LogLevel, message: string, data: any[]) =>
    ipcRenderer.invoke(IpcChannel.App_LogToMain, source, level, message, data),
  setFullScreen: (value: boolean): Promise<void> => ipcRenderer.invoke(IpcChannel.App_SetFullScreen, value),
  mac: {
    isProcessTrusted: (): Promise<boolean> => ipcRenderer.invoke(IpcChannel.App_MacIsProcessTrusted),
    requestProcessTrust: (): Promise<boolean> => ipcRenderer.invoke(IpcChannel.App_MacRequestProcessTrust)
  },
  notification: {
    send: (notification: Notification) => ipcRenderer.invoke(IpcChannel.Notification_Send, notification)
  },
  system: {
    getDeviceType: () => ipcRenderer.invoke(IpcChannel.System_GetDeviceType),
    getHostname: () => ipcRenderer.invoke(IpcChannel.System_GetHostname)
  },
  devTools: {
    toggle: () => ipcRenderer.invoke(IpcChannel.System_ToggleDevTools)
  },
  zip: {
    compress: (text: string) => ipcRenderer.invoke(IpcChannel.Zip_Compress, text),
    decompress: (text: Buffer) => ipcRenderer.invoke(IpcChannel.Zip_Decompress, text)
  },
  backup: {
    backup: (filename: string, content: string, path: string, skipBackupFile: boolean) =>
      ipcRenderer.invoke(IpcChannel.Backup_Backup, filename, content, path, skipBackupFile),
    restore: (path: string) => ipcRenderer.invoke(IpcChannel.Backup_Restore, path),
    backupToWebdav: (data: string, webdavConfig: WebDavConfig) =>
      ipcRenderer.invoke(IpcChannel.Backup_BackupToWebdav, data, webdavConfig),
    restoreFromWebdav: (webdavConfig: WebDavConfig) =>
      ipcRenderer.invoke(IpcChannel.Backup_RestoreFromWebdav, webdavConfig),
    listWebdavFiles: (webdavConfig: WebDavConfig) =>
      ipcRenderer.invoke(IpcChannel.Backup_ListWebdavFiles, webdavConfig),
    checkConnection: (webdavConfig: WebDavConfig) =>
      ipcRenderer.invoke(IpcChannel.Backup_CheckConnection, webdavConfig),
    createDirectory: (webdavConfig: WebDavConfig, path: string, options?: CreateDirectoryOptions) =>
      ipcRenderer.invoke(IpcChannel.Backup_CreateDirectory, webdavConfig, path, options),
    deleteWebdavFile: (fileName: string, webdavConfig: WebDavConfig) =>
      ipcRenderer.invoke(IpcChannel.Backup_DeleteWebdavFile, fileName, webdavConfig),
    backupToLocalDir: (
      data: string,
      fileName: string,
      localConfig: { localBackupDir?: string; skipBackupFile?: boolean }
    ) => ipcRenderer.invoke(IpcChannel.Backup_BackupToLocalDir, data, fileName, localConfig),
    restoreFromLocalBackup: (fileName: string, localBackupDir?: string) =>
      ipcRenderer.invoke(IpcChannel.Backup_RestoreFromLocalBackup, fileName, localBackupDir),
    listLocalBackupFiles: (localBackupDir?: string) =>
      ipcRenderer.invoke(IpcChannel.Backup_ListLocalBackupFiles, localBackupDir),
    deleteLocalBackupFile: (fileName: string, localBackupDir?: string) =>
      ipcRenderer.invoke(IpcChannel.Backup_DeleteLocalBackupFile, fileName, localBackupDir),
    checkWebdavConnection: (webdavConfig: WebDavConfig) =>
      ipcRenderer.invoke(IpcChannel.Backup_CheckConnection, webdavConfig),

    backupToS3: (data: string, s3Config: S3Config) => ipcRenderer.invoke(IpcChannel.Backup_BackupToS3, data, s3Config),
    restoreFromS3: (s3Config: S3Config) => ipcRenderer.invoke(IpcChannel.Backup_RestoreFromS3, s3Config),
    listS3Files: (s3Config: S3Config) => ipcRenderer.invoke(IpcChannel.Backup_ListS3Files, s3Config),
    deleteS3File: (fileName: string, s3Config: S3Config) =>
      ipcRenderer.invoke(IpcChannel.Backup_DeleteS3File, fileName, s3Config),
    checkS3Connection: (s3Config: S3Config) => ipcRenderer.invoke(IpcChannel.Backup_CheckS3Connection, s3Config)
  },
  file: {
    select: (options?: OpenDialogOptions): Promise<FileMetadata[] | null> =>
      ipcRenderer.invoke(IpcChannel.File_Select, options),
    upload: (file: FileMetadata) => ipcRenderer.invoke(IpcChannel.File_Upload, file),
    delete: (fileId: string) => ipcRenderer.invoke(IpcChannel.File_Delete, fileId),
    deleteDir: (dirPath: string) => ipcRenderer.invoke(IpcChannel.File_DeleteDir, dirPath),
    deleteExternalFile: (filePath: string) => ipcRenderer.invoke(IpcChannel.File_DeleteExternalFile, filePath),
    deleteExternalDir: (dirPath: string) => ipcRenderer.invoke(IpcChannel.File_DeleteExternalDir, dirPath),
    move: (path: string, newPath: string) => ipcRenderer.invoke(IpcChannel.File_Move, path, newPath),
    moveDir: (dirPath: string, newDirPath: string) => ipcRenderer.invoke(IpcChannel.File_MoveDir, dirPath, newDirPath),
    rename: (path: string, newName: string) => ipcRenderer.invoke(IpcChannel.File_Rename, path, newName),
    renameDir: (dirPath: string, newName: string) => ipcRenderer.invoke(IpcChannel.File_RenameDir, dirPath, newName),
    read: (fileId: string, detectEncoding?: boolean) =>
      ipcRenderer.invoke(IpcChannel.File_Read, fileId, detectEncoding),
    readExternal: (filePath: string, detectEncoding?: boolean) =>
      ipcRenderer.invoke(IpcChannel.File_ReadExternal, filePath, detectEncoding),
    clear: (spanContext?: SpanContext) => ipcRenderer.invoke(IpcChannel.File_Clear, spanContext),
<<<<<<< HEAD
    get: (filePath: string) => ipcRenderer.invoke(IpcChannel.File_Get, filePath),
=======
    get: (filePath: string): Promise<FileMetadata | null> => ipcRenderer.invoke(IpcChannel.File_Get, filePath),
    /**
     * 创建一个空的临时文件
     * @param fileName 文件名
     * @returns 临时文件路径
     */
>>>>>>> eac71f1f
    createTempFile: (fileName: string): Promise<string> => ipcRenderer.invoke(IpcChannel.File_CreateTempFile, fileName),
    mkdir: (dirPath: string) => ipcRenderer.invoke(IpcChannel.File_Mkdir, dirPath),
    write: (filePath: string, data: Uint8Array | string) => ipcRenderer.invoke(IpcChannel.File_Write, filePath, data),
    writeWithId: (id: string, content: string) => ipcRenderer.invoke(IpcChannel.File_WriteWithId, id, content),
    open: (options?: OpenDialogOptions) => ipcRenderer.invoke(IpcChannel.File_Open, options),
    openPath: (path: string) => ipcRenderer.invoke(IpcChannel.File_OpenPath, path),
    save: (path: string, content: string | NodeJS.ArrayBufferView, options?: any) =>
      ipcRenderer.invoke(IpcChannel.File_Save, path, content, options),
    selectFolder: (options?: OpenDialogOptions) => ipcRenderer.invoke(IpcChannel.File_SelectFolder, options),
    saveImage: (name: string, data: string) => ipcRenderer.invoke(IpcChannel.File_SaveImage, name, data),
    binaryImage: (fileId: string) => ipcRenderer.invoke(IpcChannel.File_BinaryImage, fileId),
    base64Image: (fileId: string) => ipcRenderer.invoke(IpcChannel.File_Base64Image, fileId),
    saveBase64Image: (data: string) => ipcRenderer.invoke(IpcChannel.File_SaveBase64Image, data),
    savePastedImage: (imageData: Uint8Array, extension?: string) =>
      ipcRenderer.invoke(IpcChannel.File_SavePastedImage, imageData, extension),
    download: (url: string, isUseContentType?: boolean) =>
      ipcRenderer.invoke(IpcChannel.File_Download, url, isUseContentType),
    copy: (fileId: string, destPath: string) => ipcRenderer.invoke(IpcChannel.File_Copy, fileId, destPath),
    base64File: (fileId: string) => ipcRenderer.invoke(IpcChannel.File_Base64File, fileId),
    pdfInfo: (fileId: string) => ipcRenderer.invoke(IpcChannel.File_GetPdfInfo, fileId),
    getPathForFile: (file: File) => webUtils.getPathForFile(file),
    openFileWithRelativePath: (file: FileMetadata) => ipcRenderer.invoke(IpcChannel.File_OpenWithRelativePath, file),
<<<<<<< HEAD
    getDirectoryStructure: (dirPath: string) => ipcRenderer.invoke(IpcChannel.File_GetDirectoryStructure, dirPath),
    checkFileName: (dirPath: string, fileName: string, isFile: boolean) =>
      ipcRenderer.invoke(IpcChannel.File_CheckFileName, dirPath, fileName, isFile),
    validateNotesDirectory: (dirPath: string) => ipcRenderer.invoke(IpcChannel.File_ValidateNotesDirectory, dirPath),
    startFileWatcher: (dirPath: string, config?: any) =>
      ipcRenderer.invoke(IpcChannel.File_StartWatcher, dirPath, config),
    stopFileWatcher: () => ipcRenderer.invoke(IpcChannel.File_StopWatcher),
    onFileChange: (callback: (data: FileChangeEvent) => void) => {
      const listener = (_event: Electron.IpcRendererEvent, data: any) => {
        if (data && typeof data === 'object') {
          callback(data)
        }
      }
      ipcRenderer.on('file-change', listener)
      return () => ipcRenderer.off('file-change', listener)
    }
=======
    isTextFile: (filePath: string): Promise<boolean> => ipcRenderer.invoke(IpcChannel.File_IsTextFile, filePath)
>>>>>>> eac71f1f
  },
  fs: {
    read: (pathOrUrl: string, encoding?: BufferEncoding) => ipcRenderer.invoke(IpcChannel.Fs_Read, pathOrUrl, encoding),
    readText: (pathOrUrl: string): Promise<string> => ipcRenderer.invoke(IpcChannel.Fs_ReadText, pathOrUrl)
  },
  export: {
    toWord: (markdown: string, fileName: string) => ipcRenderer.invoke(IpcChannel.Export_Word, markdown, fileName)
  },
  obsidian: {
    getVaults: () => ipcRenderer.invoke(IpcChannel.Obsidian_GetVaults),
    getFolders: (vaultName: string) => ipcRenderer.invoke(IpcChannel.Obsidian_GetFiles, vaultName),
    getFiles: (vaultName: string) => ipcRenderer.invoke(IpcChannel.Obsidian_GetFiles, vaultName)
  },
  openPath: (path: string) => ipcRenderer.invoke(IpcChannel.Open_Path, path),
  shortcuts: {
    update: (shortcuts: Shortcut[]) => ipcRenderer.invoke(IpcChannel.Shortcuts_Update, shortcuts)
  },
  knowledgeBase: {
    create: (base: KnowledgeBaseParams, context?: SpanContext) =>
      tracedInvoke(IpcChannel.KnowledgeBase_Create, context, base),
    reset: (base: KnowledgeBaseParams) => ipcRenderer.invoke(IpcChannel.KnowledgeBase_Reset, base),
    delete: (id: string) => ipcRenderer.invoke(IpcChannel.KnowledgeBase_Delete, id),
    add: ({
      base,
      item,
      userId,
      forceReload = false
    }: {
      base: KnowledgeBaseParams
      item: KnowledgeItem
      userId?: string
      forceReload?: boolean
    }) => ipcRenderer.invoke(IpcChannel.KnowledgeBase_Add, { base, item, forceReload, userId }),
    remove: ({ uniqueId, uniqueIds, base }: { uniqueId: string; uniqueIds: string[]; base: KnowledgeBaseParams }) =>
      ipcRenderer.invoke(IpcChannel.KnowledgeBase_Remove, { uniqueId, uniqueIds, base }),
    search: ({ search, base }: { search: string; base: KnowledgeBaseParams }, context?: SpanContext) =>
      tracedInvoke(IpcChannel.KnowledgeBase_Search, context, { search, base }),
    rerank: (
      { search, base, results }: { search: string; base: KnowledgeBaseParams; results: ExtractChunkData[] },
      context?: SpanContext
    ) => tracedInvoke(IpcChannel.KnowledgeBase_Rerank, context, { search, base, results }),
    checkQuota: ({ base, userId }: { base: KnowledgeBaseParams; userId: string }) =>
      ipcRenderer.invoke(IpcChannel.KnowledgeBase_Check_Quota, base, userId)
  },
  memory: {
    add: (messages: string | AssistantMessage[], options?: AddMemoryOptions) =>
      ipcRenderer.invoke(IpcChannel.Memory_Add, messages, options),
    search: (query: string, options: MemorySearchOptions) =>
      ipcRenderer.invoke(IpcChannel.Memory_Search, query, options),
    list: (options?: MemoryListOptions) => ipcRenderer.invoke(IpcChannel.Memory_List, options),
    delete: (id: string) => ipcRenderer.invoke(IpcChannel.Memory_Delete, id),
    update: (id: string, memory: string, metadata?: Record<string, any>) =>
      ipcRenderer.invoke(IpcChannel.Memory_Update, id, memory, metadata),
    get: (id: string) => ipcRenderer.invoke(IpcChannel.Memory_Get, id),
    setConfig: (config: MemoryConfig) => ipcRenderer.invoke(IpcChannel.Memory_SetConfig, config),
    deleteUser: (userId: string) => ipcRenderer.invoke(IpcChannel.Memory_DeleteUser, userId),
    deleteAllMemoriesForUser: (userId: string) =>
      ipcRenderer.invoke(IpcChannel.Memory_DeleteAllMemoriesForUser, userId),
    getUsersList: () => ipcRenderer.invoke(IpcChannel.Memory_GetUsersList)
  },
  window: {
    setMinimumSize: (width: number, height: number) =>
      ipcRenderer.invoke(IpcChannel.Windows_SetMinimumSize, width, height),
    resetMinimumSize: () => ipcRenderer.invoke(IpcChannel.Windows_ResetMinimumSize),
    getSize: (): Promise<[number, number]> => ipcRenderer.invoke(IpcChannel.Windows_GetSize)
  },
  fileService: {
    upload: (provider: Provider, file: FileMetadata): Promise<FileUploadResponse> =>
      ipcRenderer.invoke(IpcChannel.FileService_Upload, provider, file),
    list: (provider: Provider): Promise<FileListResponse> => ipcRenderer.invoke(IpcChannel.FileService_List, provider),
    delete: (provider: Provider, fileId: string) => ipcRenderer.invoke(IpcChannel.FileService_Delete, provider, fileId),
    retrieve: (provider: Provider, fileId: string): Promise<FileUploadResponse> =>
      ipcRenderer.invoke(IpcChannel.FileService_Retrieve, provider, fileId)
  },
  selectionMenu: {
    action: (action: string) => ipcRenderer.invoke('selection-menu:action', action)
  },

  vertexAI: {
    getAuthHeaders: (params: { projectId: string; serviceAccount?: { privateKey: string; clientEmail: string } }) =>
      ipcRenderer.invoke(IpcChannel.VertexAI_GetAuthHeaders, params),
    getAccessToken: (params: { projectId: string; serviceAccount?: { privateKey: string; clientEmail: string } }) =>
      ipcRenderer.invoke(IpcChannel.VertexAI_GetAccessToken, params),
    clearAuthCache: (projectId: string, clientEmail?: string) =>
      ipcRenderer.invoke(IpcChannel.VertexAI_ClearAuthCache, projectId, clientEmail)
  },
  config: {
    set: (key: string, value: any, isNotify: boolean = false) =>
      ipcRenderer.invoke(IpcChannel.Config_Set, key, value, isNotify),
    get: (key: string) => ipcRenderer.invoke(IpcChannel.Config_Get, key)
  },
  miniWindow: {
    show: () => ipcRenderer.invoke(IpcChannel.MiniWindow_Show),
    hide: () => ipcRenderer.invoke(IpcChannel.MiniWindow_Hide),
    close: () => ipcRenderer.invoke(IpcChannel.MiniWindow_Close),
    toggle: () => ipcRenderer.invoke(IpcChannel.MiniWindow_Toggle),
    setPin: (isPinned: boolean) => ipcRenderer.invoke(IpcChannel.MiniWindow_SetPin, isPinned)
  },
  aes: {
    encrypt: (text: string, secretKey: string, iv: string) =>
      ipcRenderer.invoke(IpcChannel.Aes_Encrypt, text, secretKey, iv),
    decrypt: (encryptedData: string, iv: string, secretKey: string) =>
      ipcRenderer.invoke(IpcChannel.Aes_Decrypt, encryptedData, iv, secretKey)
  },
  mcp: {
    removeServer: (server: MCPServer) => ipcRenderer.invoke(IpcChannel.Mcp_RemoveServer, server),
    restartServer: (server: MCPServer) => ipcRenderer.invoke(IpcChannel.Mcp_RestartServer, server),
    stopServer: (server: MCPServer) => ipcRenderer.invoke(IpcChannel.Mcp_StopServer, server),
    listTools: (server: MCPServer, context?: SpanContext) => tracedInvoke(IpcChannel.Mcp_ListTools, context, server),
    callTool: (
      { server, name, args, callId }: { server: MCPServer; name: string; args: any; callId?: string },
      context?: SpanContext
    ) => tracedInvoke(IpcChannel.Mcp_CallTool, context, { server, name, args, callId }),
    listPrompts: (server: MCPServer) => ipcRenderer.invoke(IpcChannel.Mcp_ListPrompts, server),
    getPrompt: ({ server, name, args }: { server: MCPServer; name: string; args?: Record<string, any> }) =>
      ipcRenderer.invoke(IpcChannel.Mcp_GetPrompt, { server, name, args }),
    listResources: (server: MCPServer) => ipcRenderer.invoke(IpcChannel.Mcp_ListResources, server),
    getResource: ({ server, uri }: { server: MCPServer; uri: string }) =>
      ipcRenderer.invoke(IpcChannel.Mcp_GetResource, { server, uri }),
    getInstallInfo: () => ipcRenderer.invoke(IpcChannel.Mcp_GetInstallInfo),
    checkMcpConnectivity: (server: any) => ipcRenderer.invoke(IpcChannel.Mcp_CheckConnectivity, server),
    uploadDxt: async (file: File) => {
      const buffer = await file.arrayBuffer()
      return ipcRenderer.invoke(IpcChannel.Mcp_UploadDxt, buffer, file.name)
    },
    abortTool: (callId: string) => ipcRenderer.invoke(IpcChannel.Mcp_AbortTool, callId),
    getServerVersion: (server: MCPServer): Promise<string | null> =>
      ipcRenderer.invoke(IpcChannel.Mcp_GetServerVersion, server)
  },
  python: {
    execute: (script: string, context?: Record<string, any>, timeout?: number) =>
      ipcRenderer.invoke(IpcChannel.Python_Execute, script, context, timeout)
  },
  shell: {
    openExternal: (url: string, options?: Electron.OpenExternalOptions) => shell.openExternal(url, options)
  },
  copilot: {
    getAuthMessage: (headers?: Record<string, string>) =>
      ipcRenderer.invoke(IpcChannel.Copilot_GetAuthMessage, headers),
    getCopilotToken: (device_code: string, headers?: Record<string, string>) =>
      ipcRenderer.invoke(IpcChannel.Copilot_GetCopilotToken, device_code, headers),
    saveCopilotToken: (access_token: string) => ipcRenderer.invoke(IpcChannel.Copilot_SaveCopilotToken, access_token),
    getToken: (headers?: Record<string, string>) => ipcRenderer.invoke(IpcChannel.Copilot_GetToken, headers),
    logout: () => ipcRenderer.invoke(IpcChannel.Copilot_Logout),
    getUser: (token: string) => ipcRenderer.invoke(IpcChannel.Copilot_GetUser, token)
  },
  // Binary related APIs
  isBinaryExist: (name: string) => ipcRenderer.invoke(IpcChannel.App_IsBinaryExist, name),
  getBinaryPath: (name: string) => ipcRenderer.invoke(IpcChannel.App_GetBinaryPath, name),
  installUVBinary: () => ipcRenderer.invoke(IpcChannel.App_InstallUvBinary),
  installBunBinary: () => ipcRenderer.invoke(IpcChannel.App_InstallBunBinary),
  protocol: {
    onReceiveData: (callback: (data: { url: string; params: any }) => void) => {
      const listener = (_event: Electron.IpcRendererEvent, data: { url: string; params: any }) => {
        callback(data)
      }
      ipcRenderer.on('protocol-data', listener)
      return () => {
        ipcRenderer.off('protocol-data', listener)
      }
    }
  },
  nutstore: {
    getSSOUrl: () => ipcRenderer.invoke(IpcChannel.Nutstore_GetSsoUrl),
    decryptToken: (token: string) => ipcRenderer.invoke(IpcChannel.Nutstore_DecryptToken, token),
    getDirectoryContents: (token: string, path: string) =>
      ipcRenderer.invoke(IpcChannel.Nutstore_GetDirectoryContents, token, path)
  },
  searchService: {
    openSearchWindow: (uid: string) => ipcRenderer.invoke(IpcChannel.SearchWindow_Open, uid),
    closeSearchWindow: (uid: string) => ipcRenderer.invoke(IpcChannel.SearchWindow_Close, uid),
    openUrlInSearchWindow: (uid: string, url: string) => ipcRenderer.invoke(IpcChannel.SearchWindow_OpenUrl, uid, url)
  },
  webview: {
    setOpenLinkExternal: (webviewId: number, isExternal: boolean) =>
      ipcRenderer.invoke(IpcChannel.Webview_SetOpenLinkExternal, webviewId, isExternal),
    setSpellCheckEnabled: (webviewId: number, isEnable: boolean) =>
      ipcRenderer.invoke(IpcChannel.Webview_SetSpellCheckEnabled, webviewId, isEnable)
  },
  storeSync: {
    subscribe: () => ipcRenderer.invoke(IpcChannel.StoreSync_Subscribe),
    unsubscribe: () => ipcRenderer.invoke(IpcChannel.StoreSync_Unsubscribe),
    onUpdate: (action: any) => ipcRenderer.invoke(IpcChannel.StoreSync_OnUpdate, action)
  },
  selection: {
    hideToolbar: () => ipcRenderer.invoke(IpcChannel.Selection_ToolbarHide),
    writeToClipboard: (text: string) => ipcRenderer.invoke(IpcChannel.Selection_WriteToClipboard, text),
    determineToolbarSize: (width: number, height: number) =>
      ipcRenderer.invoke(IpcChannel.Selection_ToolbarDetermineSize, width, height),
    setEnabled: (enabled: boolean) => ipcRenderer.invoke(IpcChannel.Selection_SetEnabled, enabled),
    setTriggerMode: (triggerMode: string) => ipcRenderer.invoke(IpcChannel.Selection_SetTriggerMode, triggerMode),
    setFollowToolbar: (isFollowToolbar: boolean) =>
      ipcRenderer.invoke(IpcChannel.Selection_SetFollowToolbar, isFollowToolbar),
    setRemeberWinSize: (isRemeberWinSize: boolean) =>
      ipcRenderer.invoke(IpcChannel.Selection_SetRemeberWinSize, isRemeberWinSize),
    setFilterMode: (filterMode: string) => ipcRenderer.invoke(IpcChannel.Selection_SetFilterMode, filterMode),
    setFilterList: (filterList: string[]) => ipcRenderer.invoke(IpcChannel.Selection_SetFilterList, filterList),
    processAction: (actionItem: ActionItem, isFullScreen: boolean = false) =>
      ipcRenderer.invoke(IpcChannel.Selection_ProcessAction, actionItem, isFullScreen),
    closeActionWindow: () => ipcRenderer.invoke(IpcChannel.Selection_ActionWindowClose),
    minimizeActionWindow: () => ipcRenderer.invoke(IpcChannel.Selection_ActionWindowMinimize),
    pinActionWindow: (isPinned: boolean) => ipcRenderer.invoke(IpcChannel.Selection_ActionWindowPin, isPinned)
  },
  quoteToMainWindow: (text: string) => ipcRenderer.invoke(IpcChannel.App_QuoteToMain, text),
  setDisableHardwareAcceleration: (isDisable: boolean) =>
    ipcRenderer.invoke(IpcChannel.App_SetDisableHardwareAcceleration, isDisable),
  trace: {
    saveData: (topicId: string) => ipcRenderer.invoke(IpcChannel.TRACE_SAVE_DATA, topicId),
    getData: (topicId: string, traceId: string, modelName?: string) =>
      ipcRenderer.invoke(IpcChannel.TRACE_GET_DATA, topicId, traceId, modelName),
    saveEntity: (entity: SpanEntity) => ipcRenderer.invoke(IpcChannel.TRACE_SAVE_ENTITY, entity),
    getEntity: (spanId: string) => ipcRenderer.invoke(IpcChannel.TRACE_GET_ENTITY, spanId),
    bindTopic: (topicId: string, traceId: string) => ipcRenderer.invoke(IpcChannel.TRACE_BIND_TOPIC, topicId, traceId),
    tokenUsage: (spanId: string, usage: TokenUsage) => ipcRenderer.invoke(IpcChannel.TRACE_TOKEN_USAGE, spanId, usage),
    cleanHistory: (topicId: string, traceId: string, modelName?: string) =>
      ipcRenderer.invoke(IpcChannel.TRACE_CLEAN_HISTORY, topicId, traceId, modelName),
    cleanTopic: (topicId: string, traceId?: string) =>
      ipcRenderer.invoke(IpcChannel.TRACE_CLEAN_TOPIC, topicId, traceId),
    openWindow: (topicId: string, traceId: string, autoOpen?: boolean, modelName?: string) =>
      ipcRenderer.invoke(IpcChannel.TRACE_OPEN_WINDOW, topicId, traceId, autoOpen, modelName),
    setTraceWindowTitle: (title: string) => ipcRenderer.invoke(IpcChannel.TRACE_SET_TITLE, title),
    addEndMessage: (spanId: string, modelName: string, context: string) =>
      ipcRenderer.invoke(IpcChannel.TRACE_ADD_END_MESSAGE, spanId, modelName, context),
    cleanLocalData: () => ipcRenderer.invoke(IpcChannel.TRACE_CLEAN_LOCAL_DATA),
    addStreamMessage: (spanId: string, modelName: string, context: string, message: any) =>
      ipcRenderer.invoke(IpcChannel.TRACE_ADD_STREAM_MESSAGE, spanId, modelName, context, message)
  },
  codeTools: {
    run: (
      cliTool: string,
      model: string,
      directory: string,
      env: Record<string, string>,
      options?: { autoUpdateToLatest?: boolean }
    ) => ipcRenderer.invoke(IpcChannel.CodeTools_Run, cliTool, model, directory, env, options)
  },
  ocr: {
    ocr: (file: SupportedOcrFile, provider: OcrProvider): Promise<OcrResult> =>
      ipcRenderer.invoke(IpcChannel.OCR_ocr, file, provider)
  }
}

// Use `contextBridge` APIs to expose Electron APIs to
// renderer only if context isolation is enabled, otherwise
// just add to the DOM global.
if (process.contextIsolated) {
  try {
    contextBridge.exposeInMainWorld('electron', electronAPI)
    contextBridge.exposeInMainWorld('api', api)
  } catch (error) {
    // eslint-disable-next-line no-restricted-syntax
    console.error('[Preload]Failed to expose APIs:', error as Error)
  }
} else {
  // @ts-ignore (define in dts)
  window.electron = electronAPI
  // @ts-ignore (define in dts)
  window.api = api
}

export type WindowApiType = typeof api<|MERGE_RESOLUTION|>--- conflicted
+++ resolved
@@ -153,16 +153,7 @@
     readExternal: (filePath: string, detectEncoding?: boolean) =>
       ipcRenderer.invoke(IpcChannel.File_ReadExternal, filePath, detectEncoding),
     clear: (spanContext?: SpanContext) => ipcRenderer.invoke(IpcChannel.File_Clear, spanContext),
-<<<<<<< HEAD
-    get: (filePath: string) => ipcRenderer.invoke(IpcChannel.File_Get, filePath),
-=======
     get: (filePath: string): Promise<FileMetadata | null> => ipcRenderer.invoke(IpcChannel.File_Get, filePath),
-    /**
-     * 创建一个空的临时文件
-     * @param fileName 文件名
-     * @returns 临时文件路径
-     */
->>>>>>> eac71f1f
     createTempFile: (fileName: string): Promise<string> => ipcRenderer.invoke(IpcChannel.File_CreateTempFile, fileName),
     mkdir: (dirPath: string) => ipcRenderer.invoke(IpcChannel.File_Mkdir, dirPath),
     write: (filePath: string, data: Uint8Array | string) => ipcRenderer.invoke(IpcChannel.File_Write, filePath, data),
@@ -185,7 +176,6 @@
     pdfInfo: (fileId: string) => ipcRenderer.invoke(IpcChannel.File_GetPdfInfo, fileId),
     getPathForFile: (file: File) => webUtils.getPathForFile(file),
     openFileWithRelativePath: (file: FileMetadata) => ipcRenderer.invoke(IpcChannel.File_OpenWithRelativePath, file),
-<<<<<<< HEAD
     getDirectoryStructure: (dirPath: string) => ipcRenderer.invoke(IpcChannel.File_GetDirectoryStructure, dirPath),
     checkFileName: (dirPath: string, fileName: string, isFile: boolean) =>
       ipcRenderer.invoke(IpcChannel.File_CheckFileName, dirPath, fileName, isFile),
@@ -202,9 +192,6 @@
       ipcRenderer.on('file-change', listener)
       return () => ipcRenderer.off('file-change', listener)
     }
-=======
-    isTextFile: (filePath: string): Promise<boolean> => ipcRenderer.invoke(IpcChannel.File_IsTextFile, filePath)
->>>>>>> eac71f1f
   },
   fs: {
     read: (pathOrUrl: string, encoding?: BufferEncoding) => ipcRenderer.invoke(IpcChannel.Fs_Read, pathOrUrl, encoding),
