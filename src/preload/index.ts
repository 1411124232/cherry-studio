--- conflicted
+++ resolved
@@ -396,7 +396,15 @@
     addStreamMessage: (spanId: string, modelName: string, context: string, message: any) =>
       ipcRenderer.invoke(IpcChannel.TRACE_ADD_STREAM_MESSAGE, spanId, modelName, context, message)
   },
-<<<<<<< HEAD
+  codeTools: {
+    run: (
+      cliTool: string,
+      model: string,
+      directory: string,
+      env: Record<string, string>,
+      options?: { autoUpdateToLatest?: boolean }
+    ) => ipcRenderer.invoke(IpcChannel.CodeTools_Run, cliTool, model, directory, env, options)
+  },
   preference: {
     get: <K extends PreferenceKeyType>(key: K): Promise<PreferenceDefaultScopeType[K]> =>
       ipcRenderer.invoke(IpcChannel.Preference_Get, key),
@@ -413,16 +421,6 @@
       ipcRenderer.on(IpcChannel.Preference_Changed, listener)
       return () => ipcRenderer.off(IpcChannel.Preference_Changed, listener)
     }
-=======
-  codeTools: {
-    run: (
-      cliTool: string,
-      model: string,
-      directory: string,
-      env: Record<string, string>,
-      options?: { autoUpdateToLatest?: boolean }
-    ) => ipcRenderer.invoke(IpcChannel.CodeTools_Run, cliTool, model, directory, env, options)
->>>>>>> f9794300
   }
 }
 
