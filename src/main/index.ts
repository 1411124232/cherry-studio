// don't reorder this file, it's used to initialize the app data dir and
// other which should be run before the main process is ready
// eslint-disable-next-line
import './bootstrap'

import '@main/config'

import { electronApp, optimizer } from '@electron-toolkit/utils'
import dbService from '@main/db/DbService'
import { replaceDevtoolsFont } from '@main/utils/windowUtil'
import { app } from 'electron'
import installExtension, { REACT_DEVELOPER_TOOLS, REDUX_DEVTOOLS } from 'electron-devtools-installer'
import Logger from 'electron-log'

import { isDev, isWin } from './constant'
import { registerIpc } from './ipc'
import { configManager } from './services/ConfigManager'
import mcpService from './services/MCPService'
import {
  CHERRY_STUDIO_PROTOCOL,
  handleProtocolUrl,
  registerProtocolClient,
  setupAppImageDeepLink
} from './services/ProtocolClient'
import selectionService, { initSelectionService } from './services/SelectionService'
import { registerShortcuts } from './services/ShortcutService'
import { TrayService } from './services/TrayService'
import { windowService } from './services/WindowService'
<<<<<<< HEAD
import { setUserDataDir } from './utils/file'
=======

>>>>>>> 01fc98b2
Logger.initialize()

/**
 * Disable chromium's window animations
 * main purpose for this is to avoid the transparent window flashing when it is shown
 * (especially on Windows for SelectionAssistant Toolbar)
 * Know Issue: https://github.com/electron/electron/issues/12130#issuecomment-627198990
 */
if (isWin) {
  app.commandLine.appendSwitch('wm-window-animations-disabled')
}

// Enable features for unresponsive renderer js call stacks
app.commandLine.appendSwitch('enable-features', 'DocumentPolicyIncludeJSCallStacksInCrashReports')
app.on('web-contents-created', (_, webContents) => {
  webContents.session.webRequest.onHeadersReceived((details, callback) => {
    callback({
      responseHeaders: {
        ...details.responseHeaders,
        'Document-Policy': ['include-js-call-stacks-in-crash-reports']
      }
    })
  })

  webContents.on('unresponsive', async () => {
    // Interrupt execution and collect call stack from unresponsive renderer
    Logger.error('Renderer unresponsive start')
    const callStack = await webContents.mainFrame.collectJavaScriptCallStack()
    Logger.error('Renderer unresponsive js call stack\n', callStack)
  })
})

// in production mode, handle uncaught exception and unhandled rejection globally
if (!isDev) {
  // handle uncaught exception
  process.on('uncaughtException', (error) => {
    Logger.error('Uncaught Exception:', error)
  })

  // handle unhandled rejection
  process.on('unhandledRejection', (reason, promise) => {
    Logger.error('Unhandled Rejection at:', promise, 'reason:', reason)
  })
}

// Check for single instance lock
if (!app.requestSingleInstanceLock()) {
  app.quit()
  process.exit(0)
} else {
<<<<<<< HEAD
  // Portable dir must be setup before app ready
  setUserDataDir()

  dbService.migrateDb().then(async () => {
    await dbService.migrateSeed('preference')
  })

=======
>>>>>>> 01fc98b2
  // This method will be called when Electron has finished
  // initialization and is ready to create browser windows.
  // Some APIs can only be used after this event occurs.
  app.whenReady().then(async () => {
    // Set app user model id for windows
    electronApp.setAppUserModelId(import.meta.env.VITE_MAIN_BUNDLE_ID || 'com.kangfenmao.CherryStudio')

    // Mac: Hide dock icon before window creation when launch to tray is set
    const isLaunchToTray = configManager.getLaunchToTray()
    if (isLaunchToTray) {
      app.dock?.hide()
    }

    const mainWindow = windowService.createMainWindow()
    new TrayService()

    app.on('activate', function () {
      const mainWindow = windowService.getMainWindow()
      if (!mainWindow || mainWindow.isDestroyed()) {
        windowService.createMainWindow()
      } else {
        windowService.showMainWindow()
      }
    })

    registerShortcuts(mainWindow)

    registerIpc(mainWindow, app)

    replaceDevtoolsFont(mainWindow)

    // Setup deep link for AppImage on Linux
    await setupAppImageDeepLink()

    if (isDev) {
      installExtension([REDUX_DEVTOOLS, REACT_DEVELOPER_TOOLS])
        .then((name) => console.log(`Added Extension:  ${name}`))
        .catch((err) => console.log('An error occurred: ', err))
    }

    //start selection assistant service
    initSelectionService()
  })

  registerProtocolClient(app)

  // macOS specific: handle protocol when app is already running

  app.on('open-url', (event, url) => {
    event.preventDefault()
    handleProtocolUrl(url)
  })

  const handleOpenUrl = (args: string[]) => {
    const url = args.find((arg) => arg.startsWith(CHERRY_STUDIO_PROTOCOL + '://'))
    if (url) handleProtocolUrl(url)
  }

  // for windows to start with url
  handleOpenUrl(process.argv)

  // Listen for second instance
  app.on('second-instance', (_event, argv) => {
    windowService.showMainWindow()

    // Protocol handler for Windows/Linux
    // The commandLine is an array of strings where the last item might be the URL
    handleOpenUrl(argv)
  })

  app.on('browser-window-created', (_, window) => {
    optimizer.watchWindowShortcuts(window)
  })

  app.on('before-quit', () => {
    app.isQuitting = true

    // quit selection service
    if (selectionService) {
      selectionService.quit()
    }
  })

  app.on('will-quit', async () => {
    // event.preventDefault()
    try {
      await mcpService.cleanup()
    } catch (error) {
      Logger.error('Error cleaning up MCP service:', error)
    }
  })

  // In this file you can include the rest of your app"s specific main process
  // code. You can also put them in separate files and require them here.
}<|MERGE_RESOLUTION|>--- conflicted
+++ resolved
@@ -26,11 +26,7 @@
 import { registerShortcuts } from './services/ShortcutService'
 import { TrayService } from './services/TrayService'
 import { windowService } from './services/WindowService'
-<<<<<<< HEAD
-import { setUserDataDir } from './utils/file'
-=======
 
->>>>>>> 01fc98b2
 Logger.initialize()
 
 /**
@@ -81,16 +77,10 @@
   app.quit()
   process.exit(0)
 } else {
-<<<<<<< HEAD
-  // Portable dir must be setup before app ready
-  setUserDataDir()
-
   dbService.migrateDb().then(async () => {
     await dbService.migrateSeed('preference')
   })
 
-=======
->>>>>>> 01fc98b2
   // This method will be called when Electron has finished
   // initialization and is ready to create browser windows.
   // Some APIs can only be used after this event occurs.
