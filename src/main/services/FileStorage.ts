--- conflicted
+++ resolved
@@ -1,5 +1,4 @@
 import { loggerService } from '@logger'
-<<<<<<< HEAD
 import {
   checkName,
   getFilesDir,
@@ -10,15 +9,10 @@
   readTextFileWithAutoEncoding,
   scanDir
 } from '@main/utils/file'
-import { documentExts, imageExts, MB } from '@shared/config/constant'
+import { documentExts, imageExts, KB, MB } from '@shared/config/constant'
 import { FileMetadata, NotesTreeNode } from '@types'
+import chardet from 'chardet'
 import chokidar, { FSWatcher } from 'chokidar'
-=======
-import { getFilesDir, getFileType, getTempDir, readTextFileWithAutoEncoding } from '@main/utils/file'
-import { documentExts, imageExts, KB, MB } from '@shared/config/constant'
-import { FileMetadata } from '@types'
-import chardet from 'chardet'
->>>>>>> eac71f1f
 import * as crypto from 'crypto'
 import {
   dialog,
