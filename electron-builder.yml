appId: com.kangfenmao.CherryStudio
productName: Cherry Studio
electronLanguages:
  - zh-CN
  - zh-TW
  - en-US
  - ja # macOS/linux/win
  - ru # macOS/linux/win
  - zh_CN # for macOS
  - zh_TW # for macOS
  - en # for macOS
directories:
  buildResources: build
files:
  - '!{.vscode,.yarn,.github}'
  - '!electron.vite.config.{js,ts,mjs,cjs}'
  - '!{.eslintignore,.eslintrc.cjs,.prettierignore,.prettierrc.yaml,dev-app-update.yml,CHANGELOG.md,README.md}'
  - '!{.env,.env.*,.npmrc,pnpm-lock.yaml}'
  - '!{tsconfig.json,tsconfig.node.json,tsconfig.web.json}'
  - '!src'
  - '!scripts'
  - '!local'
  - '!docs'
  - '!packages'
  - '!stats.html'
  - '!*.md'
  - '!**/*.{map,ts,tsx,jsx,less,scss,sass,css.d.ts,d.cts,d.mts,md,markdown,yaml,yml}'
  - '!**/{test,tests,__tests__,coverage}/**'
  - '!**/*.{spec,test}.{js,jsx,ts,tsx}'
  - '!**/*.min.*.map'
  - '!**/*.d.ts'
  - '!**/{.DS_Store,Thumbs.db}'
  - '!**/{LICENSE,LICENSE.txt,LICENSE-MIT.txt,*.LICENSE.txt,NOTICE.txt,README.md,CHANGELOG.md}'
  - '!node_modules/rollup-plugin-visualizer'
  - '!node_modules/js-tiktoken'
  - '!node_modules/@tavily/core/node_modules/js-tiktoken'
  - '!node_modules/pdf-parse/lib/pdf.js/{v1.9.426,v1.10.88,v2.0.550}'
  - '!node_modules/mammoth/{mammoth.browser.js,mammoth.browser.min.js}'
  - '!node_modules/pdfjs-dist/web/**/*'
  - '!node_modules/pdfjs-dist/legacy/web/*'
asarUnpack:
  - resources/**
  - '**/*.{metal,exp,lib}'
win:
  executableName: Cherry Studio
<<<<<<< HEAD
  artifactName: ${productName}-${version}-portable.${ext}
  files:
    - '!node_modules/@cherrystudio/mac-system-ocr'
=======
  artifactName: ${productName}-${version}-${arch}-setup.${ext}
>>>>>>> ac0651a9
  target:
    - target: nsis
    - target: portable
nsis:
  artifactName: ${productName}-${version}-${arch}-setup.${ext}
  shortcutName: ${productName}
  uninstallDisplayName: ${productName}
  createDesktopShortcut: always
  allowToChangeInstallationDirectory: true
  oneClick: false
  include: build/nsis-installer.nsh
  buildUniversalInstaller: false
portable:
  artifactName: ${productName}-${version}-${arch}-portable.${ext}
  buildUniversalInstaller: false
mac:
  entitlementsInherit: build/entitlements.mac.plist
  notarize: false
  artifactName: ${productName}-${version}-${arch}.${ext}
  extendInfo:
    - NSCameraUsageDescription: Application requests access to the device's camera.
    - NSMicrophoneUsageDescription: Application requests access to the device's microphone.
    - NSDocumentsFolderUsageDescription: Application requests access to the user's Documents folder.
    - NSDownloadsFolderUsageDescription: Application requests access to the user's Downloads folder.
  target:
    - target: dmg
    - target: zip
linux:
  artifactName: ${productName}-${version}-${arch}.${ext}
  files:
    - '!node_modules/@cherrystudio/mac-system-ocr'
  target:
    - target: AppImage
  maintainer: electronjs.org
  category: Utility
  desktop:
    entry:
      StartupWMClass: CherryStudio
  mimeTypes:
    - x-scheme-handler/cherrystudio
publish:
  provider: generic
  url: https://releases.cherry-ai.com
electronDownload:
  mirror: https://npmmirror.com/mirrors/electron/
afterPack: scripts/after-pack.js
afterSign: scripts/notarize.js
artifactBuildCompleted: scripts/artifact-build-completed.js
releaseInfo:
  releaseNotes: |
    新增对 grok-2-image 和 gpt-4o-image 图像支持
    支持 Windows 便携版使用 data 目录存储数据
    MCP 界面改版，新增描述信息显示
    Mermaid 渲染逻辑优化
    支持关闭公示渲染
    修复 OpenAI 类型渲染错误<|MERGE_RESOLUTION|>--- conflicted
+++ resolved
@@ -43,13 +43,9 @@
   - '**/*.{metal,exp,lib}'
 win:
   executableName: Cherry Studio
-<<<<<<< HEAD
-  artifactName: ${productName}-${version}-portable.${ext}
+  artifactName: ${productName}-${version}-${arch}-setup.${ext}
   files:
     - '!node_modules/@cherrystudio/mac-system-ocr'
-=======
-  artifactName: ${productName}-${version}-${arch}-setup.${ext}
->>>>>>> ac0651a9
   target:
     - target: nsis
     - target: portable
